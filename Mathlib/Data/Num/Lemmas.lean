/-
Copyright (c) 2014 Microsoft Corporation. All rights reserved.
Released under Apache 2.0 license as described in the file LICENSE.
Authors: Mario Carneiro
-/
import Mathlib.Data.Num.Bitwise
import Mathlib.Data.Int.CharZero
import Mathlib.Data.Nat.GCD.Basic
import Mathlib.Data.Nat.PSub
import Mathlib.Data.Nat.Size

#align_import data.num.lemmas from "leanprover-community/mathlib"@"2196ab363eb097c008d4497125e0dde23fb36db2"

/-!
# Properties of the binary representation of integers
-/

/-
Porting note:
`bit0` and `bit1` are deprecated because it is mainly used to represent number literal in Lean3 but
not in Lean4 anymore. However, this file uses them for encoding numbers so this linter is
unnecessary.
-/
set_option linter.deprecated false

-- Porting note: Required for the notation `-[n+1]`.
open Int

attribute [local simp] add_assoc

namespace PosNum

variable {α : Type _}

@[simp, norm_cast]
theorem cast_one [One α] [Add α] : ((1 : PosNum) : α) = 1 :=
  rfl
#align pos_num.cast_one PosNum.cast_one

@[simp]
theorem cast_one' [One α] [Add α] : (PosNum.one : α) = 1 :=
  rfl
#align pos_num.cast_one' PosNum.cast_one'

@[simp, norm_cast]
theorem cast_bit0 [One α] [Add α] (n : PosNum) : (n.bit0 : α) = _root_.bit0 (n : α) :=
  rfl
#align pos_num.cast_bit0 PosNum.cast_bit0

@[simp, norm_cast]
theorem cast_bit1 [One α] [Add α] (n : PosNum) : (n.bit1 : α) = _root_.bit1 (n : α) :=
  rfl
#align pos_num.cast_bit1 PosNum.cast_bit1

@[simp, norm_cast]
theorem cast_to_nat [AddMonoidWithOne α] : ∀ n : PosNum, ((n : ℕ) : α) = n
  | 1 => Nat.cast_one
  | bit0 p => (Nat.cast_bit0 _).trans <| congr_arg _root_.bit0 p.cast_to_nat
  | bit1 p => (Nat.cast_bit1 _).trans <| congr_arg _root_.bit1 p.cast_to_nat
#align pos_num.cast_to_nat PosNum.cast_to_nat

@[norm_cast] -- @[simp] -- Porting note: simp can prove this
theorem to_nat_to_int (n : PosNum) : ((n : ℕ) : ℤ) = n :=
  cast_to_nat _
#align pos_num.to_nat_to_int PosNum.to_nat_to_int

@[simp, norm_cast]
theorem cast_to_int [AddGroupWithOne α] (n : PosNum) : ((n : ℤ) : α) = n := by
  rw [← to_nat_to_int, Int.cast_ofNat, cast_to_nat]
#align pos_num.cast_to_int PosNum.cast_to_int

theorem succ_to_nat : ∀ n, (succ n : ℕ) = n + 1
  | 1 => rfl
  | bit0 p => rfl
  | bit1 p =>
    (congr_arg _root_.bit0 (succ_to_nat p)).trans <|
      show ↑p + 1 + ↑p + 1 = ↑p + ↑p + 1 + 1 by simp [add_left_comm]
#align pos_num.succ_to_nat PosNum.succ_to_nat

theorem one_add (n : PosNum) : 1 + n = succ n := by cases n <;> rfl
#align pos_num.one_add PosNum.one_add

theorem add_one (n : PosNum) : n + 1 = succ n := by cases n <;> rfl
#align pos_num.add_one PosNum.add_one

@[norm_cast]
theorem add_to_nat : ∀ m n, ((m + n : PosNum) : ℕ) = m + n
  | 1, b => by rw [one_add b, succ_to_nat, add_comm]; rfl
  | a, 1 => by rw [add_one a, succ_to_nat]; rfl
  | bit0 a, bit0 b => (congr_arg _root_.bit0 (add_to_nat a b)).trans <| add_add_add_comm _ _ _ _
  | bit0 a, bit1 b =>
    (congr_arg _root_.bit1 (add_to_nat a b)).trans <|
      show (a + b + (a + b) + 1 : ℕ) = a + a + (b + b + 1) by simp [add_left_comm]
  | bit1 a, bit0 b =>
    (congr_arg _root_.bit1 (add_to_nat a b)).trans <|
      show (a + b + (a + b) + 1 : ℕ) = a + a + 1 + (b + b) by simp [add_comm, add_left_comm]
  | bit1 a, bit1 b =>
    show (succ (a + b) + succ (a + b) : ℕ) = a + a + 1 + (b + b + 1) by
      rw [succ_to_nat, add_to_nat a b]; simp [add_left_comm]
#align pos_num.add_to_nat PosNum.add_to_nat

theorem add_succ : ∀ m n : PosNum, m + succ n = succ (m + n)
  | 1, b => by simp [one_add]
  | bit0 a, 1 => congr_arg bit0 (add_one a)
  | bit1 a, 1 => congr_arg bit1 (add_one a)
  | bit0 a, bit0 b => rfl
  | bit0 a, bit1 b => congr_arg bit0 (add_succ a b)
  | bit1 a, bit0 b => rfl
  | bit1 a, bit1 b => congr_arg bit1 (add_succ a b)
#align pos_num.add_succ PosNum.add_succ

theorem bit0_of_bit0 : ∀ n, _root_.bit0 n = bit0 n
  | 1 => rfl
  | bit0 p => congr_arg bit0 (bit0_of_bit0 p)
  | bit1 p => show bit0 (succ (_root_.bit0 p)) = _ by rw [bit0_of_bit0 p]; rfl
#align pos_num.bit0_of_bit0 PosNum.bit0_of_bit0

theorem bit1_of_bit1 (n : PosNum) : _root_.bit1 n = bit1 n :=
  show _root_.bit0 n + 1 = bit1 n by rw [add_one, bit0_of_bit0]; rfl
#align pos_num.bit1_of_bit1 PosNum.bit1_of_bit1

@[norm_cast]
theorem mul_to_nat (m) : ∀ n, ((m * n : PosNum) : ℕ) = m * n
  | 1 => (mul_one _).symm
  | bit0 p => show (↑(m * p) + ↑(m * p) : ℕ) = ↑m * (p + p) by rw [mul_to_nat m p, left_distrib]
  | bit1 p =>
    (add_to_nat (bit0 (m * p)) m).trans <|
      show (↑(m * p) + ↑(m * p) + ↑m : ℕ) = ↑m * (p + p) + m by rw [mul_to_nat m p, left_distrib]
#align pos_num.mul_to_nat PosNum.mul_to_nat

theorem to_nat_pos : ∀ n : PosNum, 0 < (n : ℕ)
  | 1 => zero_lt_one
  | bit0 p =>
    let h := to_nat_pos p
    add_pos h h
  | bit1 _p => Nat.succ_pos _
#align pos_num.to_nat_pos PosNum.to_nat_pos

theorem cmp_to_nat_lemma {m n : PosNum} : (m : ℕ) < n → (bit1 m : ℕ) < bit0 n :=
  show (m : ℕ) < n → (m + m + 1 + 1 : ℕ) ≤ n + n by
    intro h; rw [Nat.add_right_comm m m 1, add_assoc]; exact add_le_add h h
#align pos_num.cmp_to_nat_lemma PosNum.cmp_to_nat_lemma

theorem cmp_swap (m) : ∀ n, (cmp m n).swap = cmp n m := by
  induction' m with m IH m IH <;> intro n <;> cases' n with n n <;> unfold cmp <;>
    try { rfl } <;> rw [← IH] <;> cases cmp m n <;> rfl
#align pos_num.cmp_swap PosNum.cmp_swap

theorem cmp_to_nat : ∀ m n, (Ordering.casesOn (cmp m n) ((m : ℕ) < n) (m = n) ((n : ℕ) < m) : Prop)
  | 1, 1 => rfl
  | bit0 a, 1 =>
    let h : (1 : ℕ) ≤ a := to_nat_pos a
    add_le_add h h
  | bit1 a, 1 => Nat.succ_lt_succ <| to_nat_pos <| bit0 a
  | 1, bit0 b =>
    let h : (1 : ℕ) ≤ b := to_nat_pos b
    add_le_add h h
  | 1, bit1 b => Nat.succ_lt_succ <| to_nat_pos <| bit0 b
  | bit0 a, bit0 b => by
    have := cmp_to_nat a b; revert this; cases cmp a b <;> dsimp <;> intro this
    · exact add_lt_add this this
    · rw [this]
    · exact add_lt_add this this
  | bit0 a, bit1 b => by
    dsimp [cmp]
    have := cmp_to_nat a b; revert this; cases cmp a b <;> dsimp <;> intro this
    · exact Nat.le_succ_of_le (add_lt_add this this)
    · rw [this]
      apply Nat.lt_succ_self
    · exact cmp_to_nat_lemma this
  | bit1 a, bit0 b => by
    dsimp [cmp]
    have := cmp_to_nat a b; revert this; cases cmp a b <;> dsimp <;> intro this
    · exact cmp_to_nat_lemma this
    · rw [this]
      apply Nat.lt_succ_self
    · exact Nat.le_succ_of_le (add_lt_add this this)
  | bit1 a, bit1 b => by
    have := cmp_to_nat a b; revert this; cases cmp a b <;> dsimp <;> intro this
    · exact Nat.succ_lt_succ (add_lt_add this this)
    · rw [this]
    · exact Nat.succ_lt_succ (add_lt_add this this)
#align pos_num.cmp_to_nat PosNum.cmp_to_nat

@[norm_cast]
theorem lt_to_nat {m n : PosNum} : (m : ℕ) < n ↔ m < n :=
  show (m : ℕ) < n ↔ cmp m n = Ordering.lt from
    match cmp m n, cmp_to_nat m n with
    | Ordering.lt, h => by simp at h; simp [h]
    | Ordering.eq, h => by simp at h; simp [h, lt_irrefl]
    | Ordering.gt, h => by simp [not_lt_of_gt h]
#align pos_num.lt_to_nat PosNum.lt_to_nat

@[norm_cast]
theorem le_to_nat {m n : PosNum} : (m : ℕ) ≤ n ↔ m ≤ n := by
  rw [← not_lt]; exact not_congr lt_to_nat
#align pos_num.le_to_nat PosNum.le_to_nat

end PosNum

namespace Num

variable {α : Type _}

open PosNum

theorem add_zero (n : Num) : n + 0 = n := by cases n <;> rfl
#align num.add_zero Num.add_zero

theorem zero_add (n : Num) : 0 + n = n := by cases n <;> rfl
#align num.zero_add Num.zero_add

theorem add_one : ∀ n : Num, n + 1 = succ n
  | 0 => rfl
  | pos p => by cases p <;> rfl
#align num.add_one Num.add_one

theorem add_succ : ∀ m n : Num, m + succ n = succ (m + n)
  | 0, n => by simp [zero_add]
  | pos p, 0 => show pos (p + 1) = succ (pos p + 0) by rw [PosNum.add_one, add_zero]; rfl
  | pos p, pos q => congr_arg pos (PosNum.add_succ _ _)
#align num.add_succ Num.add_succ

theorem bit0_of_bit0 : ∀ n : Num, bit0 n = n.bit0
  | 0 => rfl
  | pos p => congr_arg pos p.bit0_of_bit0
#align num.bit0_of_bit0 Num.bit0_of_bit0

theorem bit1_of_bit1 : ∀ n : Num, bit1 n = n.bit1
  | 0 => rfl
  | pos p => congr_arg pos p.bit1_of_bit1
#align num.bit1_of_bit1 Num.bit1_of_bit1

@[simp]
theorem ofNat'_zero : Num.ofNat' 0 = 0 := by simp [Num.ofNat']
#align num.of_nat'_zero Num.ofNat'_zero

theorem ofNat'_bit (b n) : ofNat' (Nat.bit b n) = cond b Num.bit1 Num.bit0 (ofNat' n) :=
  Nat.binaryRec_eq rfl _ _
#align num.of_nat'_bit Num.ofNat'_bit

@[simp]
theorem ofNat'_one : Num.ofNat' 1 = 1 := by erw [ofNat'_bit true 0, cond, ofNat'_zero]; rfl
#align num.of_nat'_one Num.ofNat'_one

theorem bit1_succ : ∀ n : Num, n.bit1.succ = n.succ.bit0
  | 0 => rfl
  | pos _n => rfl
#align num.bit1_succ Num.bit1_succ

theorem ofNat'_succ : ∀ {n}, ofNat' (n + 1) = ofNat' n + 1 :=
  @(Nat.binaryRec (by simp) fun b n ih => by
    cases b
    · erw [ofNat'_bit true n, ofNat'_bit]
      simp only [← bit1_of_bit1, ← bit0_of_bit0, cond, _root_.bit1]
    -- Porting note: `cc` was not ported yet so `exact Nat.add_left_comm n 1 1` is used.
    · erw [show n.bit true + 1 = (n + 1).bit false by
        simp [Nat.bit, _root_.bit1, _root_.bit0]; exact Nat.add_left_comm n 1 1,
        ofNat'_bit, ofNat'_bit, ih]
      simp only [cond, add_one, bit1_succ])
#align num.of_nat'_succ Num.ofNat'_succ

@[simp]
theorem add_ofNat' (m n) : Num.ofNat' (m + n) = Num.ofNat' m + Num.ofNat' n := by
  -- Porting note: `simp` fails to unify `ofNat' (n + 1)` with `ofNat' n.succ`
  have : ∀ {n}, ofNat' n.succ = ofNat' n + 1 := ofNat'_succ
  induction n <;> simp [Nat.add_zero, this, add_zero, Nat.add_succ, add_one, add_succ, *]
#align num.add_of_nat' Num.add_ofNat'

@[simp, norm_cast]
theorem cast_zero [Zero α] [One α] [Add α] : ((0 : Num) : α) = 0 :=
  rfl
#align num.cast_zero Num.cast_zero

@[simp]
theorem cast_zero' [Zero α] [One α] [Add α] : (Num.zero : α) = 0 :=
  rfl
#align num.cast_zero' Num.cast_zero'

@[simp, norm_cast]
theorem cast_one [Zero α] [One α] [Add α] : ((1 : Num) : α) = 1 :=
  rfl
#align num.cast_one Num.cast_one

@[simp]
theorem cast_pos [Zero α] [One α] [Add α] (n : PosNum) : (Num.pos n : α) = n :=
  rfl
#align num.cast_pos Num.cast_pos

theorem succ'_to_nat : ∀ n, (succ' n : ℕ) = n + 1
  | 0 => (Nat.zero_add _).symm
  | pos _p => PosNum.succ_to_nat _
#align num.succ'_to_nat Num.succ'_to_nat

theorem succ_to_nat (n) : (succ n : ℕ) = n + 1 :=
  succ'_to_nat n
#align num.succ_to_nat Num.succ_to_nat

@[simp, norm_cast]
theorem cast_to_nat [AddMonoidWithOne α] : ∀ n : Num, ((n : ℕ) : α) = n
  | 0 => Nat.cast_zero
  | pos p => p.cast_to_nat
#align num.cast_to_nat Num.cast_to_nat

@[norm_cast]
theorem add_to_nat : ∀ m n, ((m + n : Num) : ℕ) = m + n
  | 0, 0 => rfl
  | 0, pos _q => (Nat.zero_add _).symm
  | pos _p, 0 => rfl
  | pos _p, pos _q => PosNum.add_to_nat _ _
#align num.add_to_nat Num.add_to_nat

@[norm_cast]
theorem mul_to_nat : ∀ m n, ((m * n : Num) : ℕ) = m * n
  | 0, 0 => rfl
  | 0, pos _q => (zero_mul _).symm
  | pos _p, 0 => rfl
  | pos _p, pos _q => PosNum.mul_to_nat _ _
#align num.mul_to_nat Num.mul_to_nat

theorem cmp_to_nat : ∀ m n, (Ordering.casesOn (cmp m n) ((m : ℕ) < n) (m = n) ((n : ℕ) < m) : Prop)
  | 0, 0 => rfl
  | 0, pos b => to_nat_pos _
  | pos a, 0 => to_nat_pos _
  | pos a, pos b => by
    have := PosNum.cmp_to_nat a b; revert this; dsimp [cmp]; cases PosNum.cmp a b
    exacts [id, congr_arg pos, id]
#align num.cmp_to_nat Num.cmp_to_nat

@[norm_cast]
theorem lt_to_nat {m n : Num} : (m : ℕ) < n ↔ m < n :=
  show (m : ℕ) < n ↔ cmp m n = Ordering.lt from
    match cmp m n, cmp_to_nat m n with
    | Ordering.lt, h => by simp at h; simp [h]
    | Ordering.eq, h => by simp at h; simp [h, lt_irrefl]
    | Ordering.gt, h => by simp [not_lt_of_gt h]
#align num.lt_to_nat Num.lt_to_nat

@[norm_cast]
theorem le_to_nat {m n : Num} : (m : ℕ) ≤ n ↔ m ≤ n := by
  rw [← not_lt]; exact not_congr lt_to_nat
#align num.le_to_nat Num.le_to_nat

end Num

namespace PosNum

@[simp]
theorem of_to_nat' : ∀ n : PosNum, Num.ofNat' (n : ℕ) = Num.pos n
  | 1 => by erw [@Num.ofNat'_bit true 0, Num.ofNat'_zero]; rfl
  | bit0 p => by erw [@Num.ofNat'_bit false, of_to_nat' p]; rfl
  | bit1 p => by erw [@Num.ofNat'_bit true, of_to_nat' p]; rfl
#align pos_num.of_to_nat' PosNum.of_to_nat'

end PosNum

namespace Num

@[simp, norm_cast]
theorem of_to_nat' : ∀ n : Num, Num.ofNat' (n : ℕ) = n
  | 0 => ofNat'_zero
  | pos p => p.of_to_nat'
#align num.of_to_nat' Num.of_to_nat'

@[norm_cast]
theorem to_nat_inj {m n : Num} : (m : ℕ) = n ↔ m = n :=
  ⟨fun h => Function.LeftInverse.injective of_to_nat' h, congr_arg _⟩
#align num.to_nat_inj Num.to_nat_inj

/-- This tactic tries to turn an (in)equality about `Num`s to one about `Nat`s by rewriting.
```lean
example (n : Num) (m : Num) : n ≤ n + m := by
  transfer_rw
  exact Nat.le_add_right _ _
```
-/
scoped macro (name := transfer_rw) "transfer_rw" : tactic => `(tactic|
    (repeat first | rw [← to_nat_inj] | rw [← lt_to_nat] | rw [← le_to_nat]
     repeat first | rw [add_to_nat] | rw [mul_to_nat] | rw [cast_one] | rw [cast_zero]))

/--
This tactic tries to prove (in)equalities about `Num`s by transferring them to the `Nat` world and
then trying to call `simp`.
```lean
example (n : Num) (m : Num) : n ≤ n + m := by transfer
```
-/
scoped macro (name := transfer) "transfer" : tactic => `(tactic|
    (intros; transfer_rw; try simp))

instance addMonoid : AddMonoid Num where
  add := (· + ·)
  zero := 0
  zero_add := zero_add
  add_zero := add_zero
  add_assoc := by transfer
#align num.add_monoid Num.addMonoid

instance addMonoidWithOne : AddMonoidWithOne Num :=
  { Num.addMonoid with
    natCast := Num.ofNat'
    one := 1
    natCast_zero := ofNat'_zero
    natCast_succ := fun _ => ofNat'_succ }
#align num.add_monoid_with_one Num.addMonoidWithOne

instance commSemiring : CommSemiring Num := by
  refine'
    { Num.addMonoid,
      Num.addMonoidWithOne with
      mul := (· * ·)
      one := 1
      add := (· + ·)
      zero := 0
      npow := @npowRec Num ⟨1⟩ ⟨(· * ·)⟩, .. } <;>
    try { intros; rfl } <;>
    transfer <;>
    simp [add_comm, mul_add, add_mul, mul_assoc, mul_comm, mul_left_comm]
#align num.comm_semiring Num.commSemiring

instance orderedCancelAddCommMonoid : OrderedCancelAddCommMonoid Num :=
  { Num.commSemiring with
    lt := (· < ·)
    lt_iff_le_not_le := by
      intro a b
      transfer_rw
      apply lt_iff_le_not_le
    le := (· ≤ ·)
    le_refl := by
      transfer
    le_trans := by
      intro a b c
      transfer_rw
      apply le_trans
    le_antisymm := by
      intro a b
      transfer_rw
      apply le_antisymm
    add_le_add_left := by
      intro a b h c
      revert h
      transfer_rw
      exact fun h => add_le_add_left h c
    le_of_add_le_add_left := by
      intro a b c
      transfer_rw
      apply le_of_add_le_add_left }
#align num.ordered_cancel_add_comm_monoid Num.orderedCancelAddCommMonoid

instance linearOrderedSemiring : LinearOrderedSemiring Num :=
  { Num.commSemiring,
    Num.orderedCancelAddCommMonoid with
    le_total := by
      intro a b
      transfer_rw
      apply le_total
    zero_le_one := by decide
    mul_lt_mul_of_pos_left := by
      intro a b c
      transfer_rw
      apply mul_lt_mul_of_pos_left
    mul_lt_mul_of_pos_right := by
      intro a b c
      transfer_rw
      apply mul_lt_mul_of_pos_right
    decidableLT := Num.decidableLT
    decidableLE := Num.decidableLE
    decidableEq := instDecidableEqNum
    exists_pair_ne := ⟨0, 1, by decide⟩ }
#align num.linear_ordered_semiring Num.linearOrderedSemiring

@[norm_cast] -- @[simp] -- Porting note: simp can prove this
theorem add_of_nat (m n) : ((m + n : ℕ) : Num) = m + n :=
  add_ofNat' _ _
#align num.add_of_nat Num.add_of_nat

@[norm_cast]  -- @[simp] -- Porting note: simp can prove this
theorem to_nat_to_int (n : Num) : ((n : ℕ) : ℤ) = n :=
  cast_to_nat _
#align num.to_nat_to_int Num.to_nat_to_int

@[simp, norm_cast]
theorem cast_to_int {α} [AddGroupWithOne α] (n : Num) : ((n : ℤ) : α) = n := by
  rw [← to_nat_to_int, Int.cast_ofNat, cast_to_nat]
#align num.cast_to_int Num.cast_to_int

theorem to_of_nat : ∀ n : ℕ, ((n : Num) : ℕ) = n
  | 0 => by rw [Nat.cast_zero, cast_zero]
  | n + 1 => by rw [Nat.cast_succ, add_one, succ_to_nat, to_of_nat n]
#align num.to_of_nat Num.to_of_nat

@[simp, norm_cast]
theorem of_nat_cast {α} [AddMonoidWithOne α] (n : ℕ) : ((n : Num) : α) = n := by
  rw [← cast_to_nat, to_of_nat]
#align num.of_nat_cast Num.of_nat_cast

@[norm_cast] -- @[simp] -- Porting note: simp can prove this
theorem of_nat_inj {m n : ℕ} : (m : Num) = n ↔ m = n :=
  ⟨fun h => Function.LeftInverse.injective to_of_nat h, congr_arg _⟩
#align num.of_nat_inj Num.of_nat_inj

-- Porting note: The priority should be `high`er than `cast_to_nat`.
@[simp high, norm_cast]
theorem of_to_nat : ∀ n : Num, ((n : ℕ) : Num) = n :=
  of_to_nat'
#align num.of_to_nat Num.of_to_nat

@[norm_cast]
theorem dvd_to_nat (m n : Num) : (m : ℕ) ∣ n ↔ m ∣ n :=
  ⟨fun ⟨k, e⟩ => ⟨k, by rw [← of_to_nat n, e]; simp⟩, fun ⟨k, e⟩ => ⟨k, by simp [e, mul_to_nat]⟩⟩
#align num.dvd_to_nat Num.dvd_to_nat

end Num

namespace PosNum

variable {α : Type _}

open Num

-- Porting note: The priority should be `high`er than `cast_to_nat`.
@[simp high, norm_cast]
theorem of_to_nat : ∀ n : PosNum, ((n : ℕ) : Num) = Num.pos n :=
  of_to_nat'
#align pos_num.of_to_nat PosNum.of_to_nat

@[norm_cast]
theorem to_nat_inj {m n : PosNum} : (m : ℕ) = n ↔ m = n :=
  ⟨fun h => Num.pos.inj <| by rw [← PosNum.of_to_nat, ← PosNum.of_to_nat, h], congr_arg _⟩
#align pos_num.to_nat_inj PosNum.to_nat_inj

theorem pred'_to_nat : ∀ n, (pred' n : ℕ) = Nat.pred n
  | 1 => rfl
  | bit0 n =>
    have : Nat.succ ↑(pred' n) = ↑n := by
      rw [pred'_to_nat n, Nat.succ_pred_eq_of_pos (to_nat_pos n)]
    match (motive :=
        ∀ k : Num, Nat.succ ↑k = ↑n → ↑(Num.casesOn k 1 bit1 : PosNum) = Nat.pred (_root_.bit0 n))
      pred' n, this with
    | 0, (h : ((1 : Num) : ℕ) = n) => by rw [← to_nat_inj.1 h]; rfl
    | Num.pos p, (h : Nat.succ ↑p = n) => by rw [← h]; exact (Nat.succ_add p p).symm
  | bit1 n => rfl
#align pos_num.pred'_to_nat PosNum.pred'_to_nat

@[simp]
theorem pred'_succ' (n) : pred' (succ' n) = n :=
  Num.to_nat_inj.1 <| by rw [pred'_to_nat, succ'_to_nat, Nat.add_one, Nat.pred_succ]
#align pos_num.pred'_succ' PosNum.pred'_succ'

@[simp]
theorem succ'_pred' (n) : succ' (pred' n) = n :=
  to_nat_inj.1 <| by
    rw [succ'_to_nat, pred'_to_nat, Nat.add_one, Nat.succ_pred_eq_of_pos (to_nat_pos _)]
#align pos_num.succ'_pred' PosNum.succ'_pred'

instance dvd : Dvd PosNum :=
  ⟨fun m n => pos m ∣ pos n⟩
#align pos_num.has_dvd PosNum.dvd

@[norm_cast]
theorem dvd_to_nat {m n : PosNum} : (m : ℕ) ∣ n ↔ m ∣ n :=
  Num.dvd_to_nat (pos m) (pos n)
#align pos_num.dvd_to_nat PosNum.dvd_to_nat

theorem size_to_nat : ∀ n, (size n : ℕ) = Nat.size n
  | 1 => Nat.size_one.symm
  | bit0 n => by
    rw [size, succ_to_nat, size_to_nat n, cast_bit0, Nat.size_bit0 <| ne_of_gt <| to_nat_pos n]
  | bit1 n => by rw [size, succ_to_nat, size_to_nat n, cast_bit1, Nat.size_bit1]
#align pos_num.size_to_nat PosNum.size_to_nat

theorem size_eq_natSize : ∀ n, (size n : ℕ) = natSize n
  | 1 => rfl
  | bit0 n => by rw [size, succ_to_nat, natSize, size_eq_natSize n]
  | bit1 n => by rw [size, succ_to_nat, natSize, size_eq_natSize n]
#align pos_num.size_eq_nat_size PosNum.size_eq_natSize

theorem natSize_to_nat (n) : natSize n = Nat.size n := by rw [← size_eq_natSize, size_to_nat]
#align pos_num.nat_size_to_nat PosNum.natSize_to_nat

theorem natSize_pos (n) : 0 < natSize n := by cases n <;> apply Nat.succ_pos
#align pos_num.nat_size_pos PosNum.natSize_pos

/-- This tactic tries to turn an (in)equality about `PosNum`s to one about `Nat`s by rewriting.
```lean
example (n : PosNum) (m : PosNum) : n ≤ n + m := by
  transfer_rw
  exact Nat.le_add_right _ _
```
-/
scoped macro (name := transfer_rw) "transfer_rw" : tactic => `(tactic|
    (repeat first | rw [← to_nat_inj] | rw [← lt_to_nat] | rw [← le_to_nat]
     repeat first | rw [add_to_nat] | rw [mul_to_nat] | rw [cast_one] | rw [cast_zero]))

/--
This tactic tries to prove (in)equalities about `PosNum`s by transferring them to the `Nat` world
and then trying to call `simp`.
```lean
example (n : PosNum) (m : PosNum) : n ≤ n + m := by transfer
```
-/
scoped macro (name := transfer) "transfer" : tactic => `(tactic|
    (intros; transfer_rw; try simp [add_comm, add_left_comm, mul_comm, mul_left_comm]))

instance addCommSemigroup : AddCommSemigroup PosNum := by
  refine' { add := (· + ·).. } <;> transfer
#align pos_num.add_comm_semigroup PosNum.addCommSemigroup

instance commMonoid : CommMonoid PosNum := by
  refine'
    { mul := (· * ·)
      one := (1 : PosNum)
      npow := @npowRec PosNum ⟨1⟩ ⟨(· * ·)⟩,.. } <;>
  try { intros; rfl } <;>
  transfer
#align pos_num.comm_monoid PosNum.commMonoid

instance distrib : Distrib PosNum := by
  refine'
    { add := (· + ·)
      mul := (· * ·).. } <;>
  (transfer
   simp [mul_add, mul_comm])
#align pos_num.distrib PosNum.distrib

instance linearOrder : LinearOrder PosNum where
  lt := (· < ·)
  lt_iff_le_not_le := by
    intro a b
    transfer_rw
    apply lt_iff_le_not_le
  le := (· ≤ ·)
  le_refl := by transfer
  le_trans := by
    intro a b c
    transfer_rw
    apply le_trans
  le_antisymm := by
    intro a b
    transfer_rw
    apply le_antisymm
  le_total := by
    intro a b
    transfer_rw
    apply le_total
  decidableLT := by infer_instance
  decidableLE := by infer_instance
  decidableEq := by infer_instance
#align pos_num.linear_order PosNum.linearOrder

@[simp]
theorem cast_to_num (n : PosNum) : ↑n = Num.pos n := by rw [← cast_to_nat, ← of_to_nat n]
#align pos_num.cast_to_num PosNum.cast_to_num

@[simp, norm_cast]
theorem bit_to_nat (b n) : (bit b n : ℕ) = Nat.bit b n := by cases b <;> rfl
#align pos_num.bit_to_nat PosNum.bit_to_nat

@[simp, norm_cast]
theorem cast_add [AddMonoidWithOne α] (m n) : ((m + n : PosNum) : α) = m + n := by
  rw [← cast_to_nat, add_to_nat, Nat.cast_add, cast_to_nat, cast_to_nat]
#align pos_num.cast_add PosNum.cast_add

@[simp 500, norm_cast]
theorem cast_succ [AddMonoidWithOne α] (n : PosNum) : (succ n : α) = n + 1 := by
  rw [← add_one, cast_add, cast_one]
#align pos_num.cast_succ PosNum.cast_succ

@[simp, norm_cast]
theorem cast_inj [AddMonoidWithOne α] [CharZero α] {m n : PosNum} : (m : α) = n ↔ m = n := by
  rw [← cast_to_nat m, ← cast_to_nat n, Nat.cast_inj, to_nat_inj]
#align pos_num.cast_inj PosNum.cast_inj

@[simp]
theorem one_le_cast [LinearOrderedSemiring α] (n : PosNum) : (1 : α) ≤ n := by
  rw [← cast_to_nat, ← Nat.cast_one, Nat.cast_le (α := α)]; apply to_nat_pos
#align pos_num.one_le_cast PosNum.one_le_cast

@[simp]
theorem cast_pos [LinearOrderedSemiring α] (n : PosNum) : 0 < (n : α) :=
  lt_of_lt_of_le zero_lt_one (one_le_cast n)
#align pos_num.cast_pos PosNum.cast_pos

@[simp, norm_cast]
theorem cast_mul [Semiring α] (m n) : ((m * n : PosNum) : α) = m * n := by
  rw [← cast_to_nat, mul_to_nat, Nat.cast_mul, cast_to_nat, cast_to_nat]
#align pos_num.cast_mul PosNum.cast_mul

@[simp]
theorem cmp_eq (m n) : cmp m n = Ordering.eq ↔ m = n := by
  have := cmp_to_nat m n
  -- Porting note: `cases` didn't rewrite at `this`, so `revert` & `intro` are required.
  revert this; cases cmp m n <;> intro this <;> simp at this ⊢ <;> try { exact this } <;>
    simp [show m ≠ n from fun e => by rw [e] at this;exact lt_irrefl _ this]
#align pos_num.cmp_eq PosNum.cmp_eq

@[simp, norm_cast]
theorem cast_lt [LinearOrderedSemiring α] {m n : PosNum} : (m : α) < n ↔ m < n := by
  rw [← cast_to_nat m, ← cast_to_nat n, Nat.cast_lt (α := α), lt_to_nat]
#align pos_num.cast_lt PosNum.cast_lt

@[simp, norm_cast]
theorem cast_le [LinearOrderedSemiring α] {m n : PosNum} : (m : α) ≤ n ↔ m ≤ n := by
  rw [← not_lt]; exact not_congr cast_lt
#align pos_num.cast_le PosNum.cast_le

end PosNum

namespace Num

variable {α : Type _}

open PosNum

theorem bit_to_nat (b n) : (bit b n : ℕ) = Nat.bit b n := by cases b <;> cases n <;> rfl
#align num.bit_to_nat Num.bit_to_nat

theorem cast_succ' [AddMonoidWithOne α] (n) : (succ' n : α) = n + 1 := by
  rw [← PosNum.cast_to_nat, succ'_to_nat, Nat.cast_add_one, cast_to_nat]
#align num.cast_succ' Num.cast_succ'

theorem cast_succ [AddMonoidWithOne α] (n) : (succ n : α) = n + 1 :=
  cast_succ' n
#align num.cast_succ Num.cast_succ

@[simp, norm_cast]
theorem cast_add [Semiring α] (m n) : ((m + n : Num) : α) = m + n := by
  rw [← cast_to_nat, add_to_nat, Nat.cast_add, cast_to_nat, cast_to_nat]
#align num.cast_add Num.cast_add

@[simp, norm_cast]
theorem cast_bit0 [Semiring α] (n : Num) : (n.bit0 : α) = _root_.bit0 (n : α) := by
  rw [← bit0_of_bit0, _root_.bit0, cast_add]; rfl
#align num.cast_bit0 Num.cast_bit0

@[simp, norm_cast]
theorem cast_bit1 [Semiring α] (n : Num) : (n.bit1 : α) = _root_.bit1 (n : α) := by
  rw [← bit1_of_bit1, _root_.bit1, bit0_of_bit0, cast_add, cast_bit0]; rfl
#align num.cast_bit1 Num.cast_bit1

@[simp, norm_cast]
theorem cast_mul [Semiring α] : ∀ m n, ((m * n : Num) : α) = m * n
  | 0, 0 => (zero_mul _).symm
  | 0, pos _q => (zero_mul _).symm
  | pos _p, 0 => (mul_zero _).symm
  | pos _p, pos _q => PosNum.cast_mul _ _
#align num.cast_mul Num.cast_mul

theorem size_to_nat : ∀ n, (size n : ℕ) = Nat.size n
  | 0 => Nat.size_zero.symm
  | pos p => p.size_to_nat
#align num.size_to_nat Num.size_to_nat

theorem size_eq_natSize : ∀ n, (size n : ℕ) = natSize n
  | 0 => rfl
  | pos p => p.size_eq_natSize
#align num.size_eq_nat_size Num.size_eq_natSize

theorem natSize_to_nat (n) : natSize n = Nat.size n := by rw [← size_eq_natSize, size_to_nat]
#align num.nat_size_to_nat Num.natSize_to_nat

@[simp 999]
theorem ofNat'_eq : ∀ n, Num.ofNat' n = n :=
  Nat.binaryRec (by simp) fun b n IH => by
    rw [ofNat'] at IH ⊢
    rw [Nat.binaryRec_eq, IH]
    -- Porting note: `Nat.cast_bit0` & `Nat.cast_bit1` are not `simp` theorems anymore.
    · cases b <;> simp [Nat.bit, bit0_of_bit0, bit1_of_bit1, Nat.cast_bit0, Nat.cast_bit1]
    · rfl
#align num.of_nat'_eq Num.ofNat'_eq

theorem zneg_toZNum (n : Num) : -n.toZNum = n.toZNumNeg := by cases n <;> rfl
#align num.zneg_to_znum Num.zneg_toZNum

theorem zneg_toZNumNeg (n : Num) : -n.toZNumNeg = n.toZNum := by cases n <;> rfl
#align num.zneg_to_znum_neg Num.zneg_toZNumNeg

theorem toZNum_inj {m n : Num} : m.toZNum = n.toZNum ↔ m = n :=
  ⟨fun h => by cases m <;> cases n <;> cases h <;> rfl, congr_arg _⟩
#align num.to_znum_inj Num.toZNum_inj


@[simp]
theorem cast_toZNum [Zero α] [One α] [Add α] [Neg α] : ∀ n : Num, (n.toZNum : α) = n
  | 0 => rfl
  | Num.pos _p => rfl
#align num.cast_to_znum Num.cast_toZNum

@[simp]
theorem cast_toZNumNeg [AddGroup α] [One α] : ∀ n : Num, (n.toZNumNeg : α) = -n
  | 0 => neg_zero.symm
  | Num.pos _p => rfl
#align num.cast_to_znum_neg Num.cast_toZNumNeg

@[simp]
theorem add_toZNum (m n : Num) : Num.toZNum (m + n) = m.toZNum + n.toZNum := by
  cases m <;> cases n <;> rfl
#align num.add_to_znum Num.add_toZNum

end Num

namespace PosNum

open Num

theorem pred_to_nat {n : PosNum} (h : 1 < n) : (pred n : ℕ) = Nat.pred n := by
  unfold pred
  cases e : pred' n
  · have : (1 : ℕ) ≤ Nat.pred n := Nat.pred_le_pred ((@cast_lt ℕ _ _ _).2 h)
    rw [← pred'_to_nat, e] at this
    exact absurd this (by decide)
  · rw [← pred'_to_nat, e]
    rfl
#align pos_num.pred_to_nat PosNum.pred_to_nat

theorem sub'_one (a : PosNum) : sub' a 1 = (pred' a).toZNum := by cases a <;> rfl
#align pos_num.sub'_one PosNum.sub'_one

theorem one_sub' (a : PosNum) : sub' 1 a = (pred' a).toZNumNeg := by cases a <;> rfl
#align pos_num.one_sub' PosNum.one_sub'

theorem lt_iff_cmp {m n} : m < n ↔ cmp m n = Ordering.lt :=
  Iff.rfl
#align pos_num.lt_iff_cmp PosNum.lt_iff_cmp

theorem le_iff_cmp {m n} : m ≤ n ↔ cmp m n ≠ Ordering.gt :=
  not_congr <| lt_iff_cmp.trans <| by rw [← cmp_swap]; cases cmp m n <;> exact by decide
#align pos_num.le_iff_cmp PosNum.le_iff_cmp

end PosNum

namespace Num

variable {α : Type _}

open PosNum

theorem pred_to_nat : ∀ n : Num, (pred n : ℕ) = Nat.pred n
  | 0 => rfl
  | pos p => by rw [pred, PosNum.pred'_to_nat]; rfl
#align num.pred_to_nat Num.pred_to_nat

theorem ppred_to_nat : ∀ n : Num, (↑) <$> ppred n = Nat.ppred n
  | 0 => rfl
  | pos p => by
    rw [ppred, Option.map_some, Nat.ppred_eq_some.2]
    rw [PosNum.pred'_to_nat, Nat.succ_pred_eq_of_pos (PosNum.to_nat_pos _)]
    rfl
#align num.ppred_to_nat Num.ppred_to_nat

theorem cmp_swap (m n) : (cmp m n).swap = cmp n m := by
  cases m <;> cases n <;> try { unfold cmp } <;> try { rfl }; apply PosNum.cmp_swap
#align num.cmp_swap Num.cmp_swap

theorem cmp_eq (m n) : cmp m n = Ordering.eq ↔ m = n := by
  have := cmp_to_nat m n
  -- Porting note: `cases` didn't rewrite at `this`, so `revert` & `intro` are required.
  revert this; cases cmp m n <;> intro this <;> simp at this ⊢ <;> try { exact this } <;>
    simp [show m ≠ n from fun e => by rw [e] at this; exact lt_irrefl _ this]
#align num.cmp_eq Num.cmp_eq

@[simp, norm_cast]
theorem cast_lt [LinearOrderedSemiring α] {m n : Num} : (m : α) < n ↔ m < n := by
  rw [← cast_to_nat m, ← cast_to_nat n, Nat.cast_lt (α := α), lt_to_nat]
#align num.cast_lt Num.cast_lt

@[simp, norm_cast]
theorem cast_le [LinearOrderedSemiring α] {m n : Num} : (m : α) ≤ n ↔ m ≤ n := by
  rw [← not_lt]; exact not_congr cast_lt
#align num.cast_le Num.cast_le

@[simp, norm_cast]
theorem cast_inj [LinearOrderedSemiring α] {m n : Num} : (m : α) = n ↔ m = n := by
  rw [← cast_to_nat m, ← cast_to_nat n, Nat.cast_inj, to_nat_inj]
#align num.cast_inj Num.cast_inj

theorem lt_iff_cmp {m n} : m < n ↔ cmp m n = Ordering.lt :=
  Iff.rfl
#align num.lt_iff_cmp Num.lt_iff_cmp

theorem le_iff_cmp {m n} : m ≤ n ↔ cmp m n ≠ Ordering.gt :=
  not_congr <| lt_iff_cmp.trans <| by rw [← cmp_swap]; cases cmp m n <;> exact by decide
#align num.le_iff_cmp Num.le_iff_cmp

theorem bitwise'_to_nat {f : Num → Num → Num} {g : Bool → Bool → Bool} (p : PosNum → PosNum → Num)
    (gff : g false false = false) (f00 : f 0 0 = 0)
    (f0n : ∀ n, f 0 (pos n) = cond (g false true) (pos n) 0)
    (fn0 : ∀ n, f (pos n) 0 = cond (g true false) (pos n) 0)
    (fnn : ∀ m n, f (pos m) (pos n) = p m n) (p11 : p 1 1 = cond (g true true) 1 0)
    (p1b : ∀ b n, p 1 (PosNum.bit b n) = bit (g true b) (cond (g false true) (pos n) 0))
    (pb1 : ∀ a m, p (PosNum.bit a m) 1 = bit (g a true) (cond (g true false) (pos m) 0))
    (pbb : ∀ a b m n, p (PosNum.bit a m) (PosNum.bit b n) = bit (g a b) (p m n)) :
    ∀ m n : Num, (f m n : ℕ) = Nat.bitwise' g m n := by
  -- Porting note: `change .. with ..` is now `simp only [show .. = .. from rfl]`.
  intros m n
  cases' m with m <;> cases' n with n <;>
      simp only [show zero = 0 from rfl, show ((0 : Num) : ℕ) = 0 from rfl]
  · rw [f00, Nat.bitwise'_zero]; rfl
  · unfold Nat.bitwise'
    rw [f0n, Nat.binaryRec_zero]
    cases g false true <;> rfl
  · unfold Nat.bitwise'
    generalize h : (pos m : ℕ) = m'
    revert h
    apply Nat.bitCasesOn m' _
    intro b m' h
    rw [fn0, Nat.binaryRec_eq, Nat.binaryRec_zero, ← h]
    cases g true false <;> rfl
    apply Nat.bitwise'_bit_aux gff
  · rw [fnn]
    have : ∀ (b) (n : PosNum), (cond b (↑n) 0 : ℕ) = ↑(cond b (pos n) 0 : Num) := by
      intros b _; cases b <;> rfl
    induction' m with m IH m IH generalizing n <;> cases' n with n n
    any_goals simp only [show one = 1 from rfl, show pos 1 = 1 from rfl,
      show PosNum.bit0 = PosNum.bit false from rfl, show PosNum.bit1 = PosNum.bit true from rfl,
      show ((1 : Num) : ℕ) = Nat.bit true 0 from rfl]
    all_goals
      repeat'
        rw [show ∀ b n, (pos (PosNum.bit b n) : ℕ) = Nat.bit b ↑n by
          intros b _; cases b <;> rfl]
      rw [Nat.bitwise'_bit]
    any_goals assumption
    any_goals rw [Nat.bitwise'_zero, p11]; cases g true true <;> rfl
    any_goals rw [Nat.bitwise'_zero_left, this, ← bit_to_nat, p1b]
    any_goals rw [Nat.bitwise'_zero_right _ gff, this, ← bit_to_nat, pb1]
    all_goals
      rw [← show ∀ n : PosNum, ↑(p m n) = Nat.bitwise' g ↑m ↑n from IH]
      rw [← bit_to_nat, pbb]
#align num.bitwise_to_nat Num.bitwise'_to_nat

@[simp, norm_cast]
theorem lor'_to_nat : ∀ m n, (lor m n : ℕ) = Nat.lor' m n := by
  -- Porting note: A name of an implicit local hypothesis is not available so
  --               `cases_type*` is used.
  apply bitwise'_to_nat fun x y => pos (PosNum.lor x y) <;>
   intros <;> (try cases_type* Bool) <;> rfl
#align num.lor_to_nat Num.lor'_to_nat

@[simp, norm_cast]
theorem land'_to_nat : ∀ m n, (land m n : ℕ) = Nat.land' m n := by
  apply bitwise'_to_nat PosNum.land <;> intros <;> (try cases_type* Bool) <;> rfl
#align num.land_to_nat Num.land'_to_nat

@[simp, norm_cast]
theorem ldiff'_to_nat : ∀ m n, (ldiff m n : ℕ) = Nat.ldiff' m n := by
  apply bitwise'_to_nat PosNum.ldiff <;> intros <;> (try cases_type* Bool) <;> rfl
#align num.ldiff_to_nat Num.ldiff'_to_nat

@[simp, norm_cast]
theorem lxor'_to_nat : ∀ m n, (lxor m n : ℕ) = Nat.lxor' m n := by
  apply bitwise'_to_nat PosNum.lxor <;> intros <;> (try cases_type* Bool) <;> rfl
#align num.lxor_to_nat Num.lxor'_to_nat

@[simp, norm_cast]
theorem shiftl_to_nat (m n) : (shiftl m n : ℕ) = Nat.shiftLeft m n := by
  cases m <;> dsimp only [shiftl]
  · symm
    apply Nat.zero_shiftl
  simp only [cast_pos]
  induction' n with n IH
  · rfl
  simp [PosNum.shiftl_succ_eq_bit0_shiftl, Nat.shiftLeft_succ, IH,
        Nat.bit0_val, pow_succ, ← mul_assoc, mul_comm]
#align num.shiftl_to_nat Num.shiftl_to_nat

@[simp, norm_cast]
<<<<<<< HEAD
theorem shiftr_to_nat (m n) : (shiftr m n : ℕ) = Nat.shiftRight m n := by
  cases' m with m <;> dsimp only [shiftr];
=======
theorem shiftr_to_nat (m n) : (shiftr m n : ℕ) = Nat.shiftr m n := by
  cases' m with m <;> dsimp only [shiftr]
>>>>>>> f5d12b26
  · symm
    apply Nat.zero_shiftRight
  induction' n with n IH generalizing m
  · cases m <;> rfl
  cases' m with m m <;> dsimp only [PosNum.shiftr]
  · rw [Nat.shiftRight_eq, Nat.shiftRight_eq_div_pow]
    symm
    apply Nat.div_eq_of_lt
    simp [@Nat.pow_lt_pow_of_lt_right 2 (by decide) 0 (n + 1) (Nat.succ_pos _)]
  · trans
    apply IH
    change Nat.shiftRight m n = Nat.shiftRight (_root_.bit1 m) (n + 1)
    rw [add_comm n 1, @Nat.shiftRight_eq _ (1 + n), Nat.shiftRight_add]
    apply congr_arg fun x => Nat.shiftRight x n
    simp [Nat.shiftRight_succ, Nat.shiftRight_zero, ← Nat.div2_val]
  · trans
    apply IH
    change Nat.shiftRight m n = Nat.shiftRight (_root_.bit0 m) (n + 1)
    rw [add_comm n 1,  @Nat.shiftRight_eq _ (1 + n), Nat.shiftRight_add]
    apply congr_arg fun x => Nat.shiftRight x n
    simp [Nat.shiftRight_succ, Nat.shiftRight_zero, ← Nat.div2_val]
#align num.shiftr_to_nat Num.shiftr_to_nat

@[simp]
theorem testBit_to_nat (m n) : testBit m n = Nat.testBit m n := by
  -- Porting note: `unfold` → `dsimp only`
  cases m <;> dsimp only [testBit, Nat.testBit]
  case zero =>
    change false = Nat.bodd (0 >>> n)
    rw [Nat.zero_shiftRight]
    rfl
  case pos m =>
    induction' n with n IH generalizing m <;> cases' m with m m <;> dsimp only [PosNum.testBit]
    · rfl
    · exact (Nat.bodd_bit _ _).symm
    · exact (Nat.bodd_bit _ _).symm
    · change false = Nat.bodd (1 >>> (n + 1))
      rw [add_comm, Nat.shiftRight_add]
      change false = Nat.bodd (0 >>> n)
      rw [Nat.zero_shiftRight]; rfl
    · change PosNum.testBit m n = Nat.bodd ((Nat.bit true m) >>> (n + 1))
      rw [add_comm, Nat.shiftRight_add]
      simp only [Nat.shiftRight_succ, Nat.shiftRight_zero, ← Nat.div2_val, Nat.div2_bit]
      apply IH
    · change PosNum.testBit m n = Nat.bodd ((Nat.bit false m) >>> (n + 1))
      rw [add_comm, Nat.shiftRight_add]
      simp only [Nat.shiftRight_succ, Nat.shiftRight_zero, ← Nat.div2_val, Nat.div2_bit]
      apply IH
#align num.test_bit_to_nat Num.testBit_to_nat

end Num

namespace ZNum

variable {α : Type _}

open PosNum

@[simp, norm_cast]
theorem cast_zero [Zero α] [One α] [Add α] [Neg α] : ((0 : ZNum) : α) = 0 :=
  rfl
#align znum.cast_zero ZNum.cast_zero

@[simp]
theorem cast_zero' [Zero α] [One α] [Add α] [Neg α] : (ZNum.zero : α) = 0 :=
  rfl
#align znum.cast_zero' ZNum.cast_zero'

@[simp, norm_cast]
theorem cast_one [Zero α] [One α] [Add α] [Neg α] : ((1 : ZNum) : α) = 1 :=
  rfl
#align znum.cast_one ZNum.cast_one

@[simp]
theorem cast_pos [Zero α] [One α] [Add α] [Neg α] (n : PosNum) : (pos n : α) = n :=
  rfl
#align znum.cast_pos ZNum.cast_pos

@[simp]
theorem cast_neg [Zero α] [One α] [Add α] [Neg α] (n : PosNum) : (neg n : α) = -n :=
  rfl
#align znum.cast_neg ZNum.cast_neg

@[simp, norm_cast]
theorem cast_zneg [AddGroup α] [One α] : ∀ n, ((-n : ZNum) : α) = -n
  | 0 => neg_zero.symm
  | pos _p => rfl
  | neg _p => (neg_neg _).symm
#align znum.cast_zneg ZNum.cast_zneg

theorem neg_zero : (-0 : ZNum) = 0 :=
  rfl
#align znum.neg_zero ZNum.neg_zero

theorem zneg_pos (n : PosNum) : -pos n = neg n :=
  rfl
#align znum.zneg_pos ZNum.zneg_pos

theorem zneg_neg (n : PosNum) : -neg n = pos n :=
  rfl
#align znum.zneg_neg ZNum.zneg_neg

theorem zneg_zneg (n : ZNum) : - -n = n := by cases n <;> rfl
#align znum.zneg_zneg ZNum.zneg_zneg

theorem zneg_bit1 (n : ZNum) : -n.bit1 = (-n).bitm1 := by cases n <;> rfl
#align znum.zneg_bit1 ZNum.zneg_bit1

theorem zneg_bitm1 (n : ZNum) : -n.bitm1 = (-n).bit1 := by cases n <;> rfl
#align znum.zneg_bitm1 ZNum.zneg_bitm1

theorem zneg_succ (n : ZNum) : -n.succ = (-n).pred := by
  cases n <;> try { rfl }; rw [succ, Num.zneg_toZNumNeg]; rfl
#align znum.zneg_succ ZNum.zneg_succ

theorem zneg_pred (n : ZNum) : -n.pred = (-n).succ := by
  rw [← zneg_zneg (succ (-n)), zneg_succ, zneg_zneg]
#align znum.zneg_pred ZNum.zneg_pred

@[simp]
theorem abs_to_nat : ∀ n, (abs n : ℕ) = Int.natAbs n
  | 0 => rfl
  | pos p => congr_arg Int.natAbs p.to_nat_to_int
  | neg p => show Int.natAbs ((p : ℕ) : ℤ) = Int.natAbs (-p) by rw [p.to_nat_to_int, Int.natAbs_neg]
#align znum.abs_to_nat ZNum.abs_to_nat

@[simp]
theorem abs_toZNum : ∀ n : Num, abs n.toZNum = n
  | 0 => rfl
  | Num.pos _p => rfl
#align znum.abs_to_znum ZNum.abs_toZNum

@[simp, norm_cast]
theorem cast_to_int [AddGroupWithOne α] : ∀ n : ZNum, ((n : ℤ) : α) = n
  | 0 => by rw [cast_zero, cast_zero, Int.cast_zero]
  | pos p => by rw [cast_pos, cast_pos, PosNum.cast_to_int]
  | neg p => by rw [cast_neg, cast_neg, Int.cast_neg, PosNum.cast_to_int]
#align znum.cast_to_int ZNum.cast_to_int

theorem bit0_of_bit0 : ∀ n : ZNum, bit0 n = n.bit0
  | 0 => rfl
  | pos a => congr_arg pos a.bit0_of_bit0
  | neg a => congr_arg neg a.bit0_of_bit0
#align znum.bit0_of_bit0 ZNum.bit0_of_bit0

theorem bit1_of_bit1 : ∀ n : ZNum, bit1 n = n.bit1
  | 0 => rfl
  | pos a => congr_arg pos a.bit1_of_bit1
  | neg a => show PosNum.sub' 1 (_root_.bit0 a) = _ by rw [PosNum.one_sub', a.bit0_of_bit0]; rfl
#align znum.bit1_of_bit1 ZNum.bit1_of_bit1

@[simp, norm_cast]
theorem cast_bit0 [AddGroupWithOne α] : ∀ n : ZNum, (n.bit0 : α) = bit0 (n : α)
  | 0 => (add_zero _).symm
  | pos p => by rw [ZNum.bit0, cast_pos, cast_pos]; rfl
  | neg p => by
    rw [ZNum.bit0, cast_neg, cast_neg, PosNum.cast_bit0, _root_.bit0, _root_.bit0, neg_add_rev]
#align znum.cast_bit0 ZNum.cast_bit0

@[simp, norm_cast]
theorem cast_bit1 [AddGroupWithOne α] : ∀ n : ZNum, (n.bit1 : α) = bit1 (n : α)
  | 0 => by simp [ZNum.bit1, _root_.bit1, _root_.bit0]
  | pos p => by rw [ZNum.bit1, cast_pos, cast_pos]; rfl
  | neg p => by
    rw [ZNum.bit1, cast_neg, cast_neg]
    cases' e : pred' p with a <;>
      have ep : p = _ := (succ'_pred' p).symm.trans (congr_arg Num.succ' e)
    · conv at ep => change p = 1
      subst p
      simp [_root_.bit1, _root_.bit0]
    -- Porting note: `rw [Num.succ']` yields a `match` pattern.
    · dsimp only [Num.succ'] at ep
      subst p
      have : (↑(-↑a : ℤ) : α) = -1 + ↑(-↑a + 1 : ℤ) := by simp [add_comm (- ↑a : ℤ) 1]
      simpa [_root_.bit1, _root_.bit0] using this
#align znum.cast_bit1 ZNum.cast_bit1

@[simp]
theorem cast_bitm1 [AddGroupWithOne α] (n : ZNum) : (n.bitm1 : α) = bit0 (n : α) - 1 := by
  conv =>
    lhs
    rw [← zneg_zneg n]
  rw [← zneg_bit1, cast_zneg, cast_bit1]
  have : ((-1 + n + n : ℤ) : α) = (n + n + -1 : ℤ) := by simp [add_comm, add_left_comm]
  simpa [_root_.bit1, _root_.bit0, sub_eq_add_neg] using this
#align znum.cast_bitm1 ZNum.cast_bitm1

theorem add_zero (n : ZNum) : n + 0 = n := by cases n <;> rfl
#align znum.add_zero ZNum.add_zero

theorem zero_add (n : ZNum) : 0 + n = n := by cases n <;> rfl
#align znum.zero_add ZNum.zero_add

theorem add_one : ∀ n : ZNum, n + 1 = succ n
  | 0 => rfl
  | pos p => congr_arg pos p.add_one
  | neg p => by cases p <;> rfl
#align znum.add_one ZNum.add_one

end ZNum

namespace PosNum

variable {α : Type _}

theorem cast_to_znum : ∀ n : PosNum, (n : ZNum) = ZNum.pos n
  | 1 => rfl
  | bit0 p => (ZNum.bit0_of_bit0 p).trans <| congr_arg _ (cast_to_znum p)
  | bit1 p => (ZNum.bit1_of_bit1 p).trans <| congr_arg _ (cast_to_znum p)
#align pos_num.cast_to_znum PosNum.cast_to_znum

theorem cast_sub' [AddGroupWithOne α] : ∀ m n : PosNum, (sub' m n : α) = m - n
  | a, 1 => by
    rw [sub'_one, Num.cast_toZNum, ← Num.cast_to_nat, pred'_to_nat, ← Nat.sub_one]
    simp [PosNum.cast_pos]
  | 1, b => by
    rw [one_sub', Num.cast_toZNumNeg, ← neg_sub, neg_inj, ← Num.cast_to_nat, pred'_to_nat,
        ← Nat.sub_one]
    simp [PosNum.cast_pos]
  | bit0 a, bit0 b => by
    rw [sub', ZNum.cast_bit0, cast_sub' a b]
    have : ((a + -b + (a + -b) : ℤ) : α) = a + a + (-b + -b) := by simp [add_left_comm]
    simpa [_root_.bit0, sub_eq_add_neg] using this
  | bit0 a, bit1 b => by
    rw [sub', ZNum.cast_bitm1, cast_sub' a b]
    have : ((-b + (a + (-b + -1)) : ℤ) : α) = (a + -1 + (-b + -b) : ℤ) := by
      simp [add_comm, add_left_comm]
    simpa [_root_.bit1, _root_.bit0, sub_eq_add_neg] using this
  | bit1 a, bit0 b => by
    rw [sub', ZNum.cast_bit1, cast_sub' a b]
    have : ((-b + (a + (-b + 1)) : ℤ) : α) = (a + 1 + (-b + -b) : ℤ) := by
      simp [add_comm, add_left_comm]
    simpa [_root_.bit1, _root_.bit0, sub_eq_add_neg] using this
  | bit1 a, bit1 b => by
    rw [sub', ZNum.cast_bit0, cast_sub' a b]
    have : ((-b + (a + -b) : ℤ) : α) = a + (-b + -b) := by simp [add_left_comm]
    simpa [_root_.bit1, _root_.bit0, sub_eq_add_neg] using this
#align pos_num.cast_sub' PosNum.cast_sub'

theorem to_nat_eq_succ_pred (n : PosNum) : (n : ℕ) = n.pred' + 1 := by
  rw [← Num.succ'_to_nat, n.succ'_pred']
#align pos_num.to_nat_eq_succ_pred PosNum.to_nat_eq_succ_pred

theorem to_int_eq_succ_pred (n : PosNum) : (n : ℤ) = (n.pred' : ℕ) + 1 := by
  rw [← n.to_nat_to_int, to_nat_eq_succ_pred]; rfl
#align pos_num.to_int_eq_succ_pred PosNum.to_int_eq_succ_pred

end PosNum

namespace Num

variable {α : Type _}

@[simp]
theorem cast_sub' [AddGroupWithOne α] : ∀ m n : Num, (sub' m n : α) = m - n
  | 0, 0 => (sub_zero _).symm
  | pos _a, 0 => (sub_zero _).symm
  | 0, pos _b => (zero_sub _).symm
  | pos _a, pos _b => PosNum.cast_sub' _ _
#align num.cast_sub' Num.cast_sub'

theorem toZNum_succ : ∀ n : Num, n.succ.toZNum = n.toZNum.succ
  | 0 => rfl
  | pos _n => rfl
#align num.to_znum_succ Num.toZNum_succ

theorem toZNumNeg_succ : ∀ n : Num, n.succ.toZNumNeg = n.toZNumNeg.pred
  | 0 => rfl
  | pos _n => rfl
#align num.to_znum_neg_succ Num.toZNumNeg_succ

@[simp]
theorem pred_succ : ∀ n : ZNum, n.pred.succ = n
  | 0 => rfl
  | ZNum.neg p => show toZNumNeg (pos p).succ'.pred' = _ by rw [PosNum.pred'_succ']; rfl
  | ZNum.pos p => by rw [ZNum.pred, ← toZNum_succ, Num.succ, PosNum.succ'_pred', toZNum]
#align num.pred_succ Num.pred_succ

-- Porting note: `erw [ZNum.ofInt', ZNum.ofInt']` yields `match` so
--               `change` & `dsimp` are required.
theorem succ_ofInt' : ∀ n, ZNum.ofInt' (n + 1) = ZNum.ofInt' n + 1
  | (n : ℕ) => by
    change ZNum.ofInt' (n + 1 : ℕ) = ZNum.ofInt' (n : ℕ) + 1
    dsimp only [ZNum.ofInt', ZNum.ofInt']
    rw [Num.ofNat'_succ, Num.add_one, toZNum_succ, ZNum.add_one]
  | -[0+1] => by
    change ZNum.ofInt' 0 = ZNum.ofInt' (-[0+1]) + 1
    dsimp only [ZNum.ofInt', ZNum.ofInt']
    rw [ofNat'_succ, ofNat'_zero]; rfl
  | -[(n + 1)+1] => by
    change ZNum.ofInt' -[n+1] = ZNum.ofInt' -[(n + 1)+1] + 1
    dsimp only [ZNum.ofInt', ZNum.ofInt']
    rw [@Num.ofNat'_succ (n + 1), Num.add_one, toZNumNeg_succ,
      @ofNat'_succ n, Num.add_one, ZNum.add_one, pred_succ]
#align num.succ_of_int' Num.succ_ofInt'

theorem ofInt'_toZNum : ∀ n : ℕ, toZNum n = ZNum.ofInt' n
  | 0 => rfl
  | n + 1 => by
    rw [Nat.cast_succ, Num.add_one, toZNum_succ, ofInt'_toZNum n, Nat.cast_succ, succ_ofInt',
      ZNum.add_one]
#align num.of_int'_to_znum Num.ofInt'_toZNum

theorem mem_ofZNum' : ∀ {m : Num} {n : ZNum}, m ∈ ofZNum' n ↔ n = toZNum m
  | 0, 0 => ⟨fun _ => rfl, fun _ => rfl⟩
  | pos m, 0 => ⟨fun., fun.⟩
  | m, ZNum.pos p =>
    Option.some_inj.trans <| by cases m <;> constructor <;> intro h <;> try cases h <;> rfl
  | m, ZNum.neg p => ⟨fun., fun h => by cases m <;> cases h⟩
#align num.mem_of_znum' Num.mem_ofZNum'

theorem ofZNum'_toNat : ∀ n : ZNum, (↑) <$> ofZNum' n = Int.toNat' n
  | 0 => rfl
  | ZNum.pos p => show _ = Int.toNat' p by rw [← PosNum.to_nat_to_int p]; rfl
  | ZNum.neg p =>
    (congr_arg fun x => Int.toNat' (-x)) <|
      show ((p.pred' + 1 : ℕ) : ℤ) = p by rw [← succ'_to_nat]; simp
#align num.of_znum'_to_nat Num.ofZNum'_toNat

@[simp]
theorem ofZNum_toNat : ∀ n : ZNum, (ofZNum n : ℕ) = Int.toNat n
  | 0 => rfl
  | ZNum.pos p => show _ = Int.toNat p by rw [← PosNum.to_nat_to_int p]; rfl
  | ZNum.neg p =>
    (congr_arg fun x => Int.toNat (-x)) <|
      show ((p.pred' + 1 : ℕ) : ℤ) = p by rw [← succ'_to_nat]; simp
#align num.of_znum_to_nat Num.ofZNum_toNat

@[simp]
theorem cast_ofZNum [AddGroupWithOne α] (n : ZNum) : (ofZNum n : α) = Int.toNat n := by
  rw [← cast_to_nat, ofZNum_toNat]
#align num.cast_of_znum Num.cast_ofZNum

@[simp, norm_cast]
theorem sub_to_nat (m n) : ((m - n : Num) : ℕ) = m - n :=
  show (ofZNum _ : ℕ) = _ by
    rw [ofZNum_toNat, cast_sub', ← to_nat_to_int, ← to_nat_to_int, Int.toNat_sub]
#align num.sub_to_nat Num.sub_to_nat

end Num

namespace ZNum

variable {α : Type _}

@[simp, norm_cast]
theorem cast_add [AddGroupWithOne α] : ∀ m n, ((m + n : ZNum) : α) = m + n
  | 0, a => by cases a <;> exact (_root_.zero_add _).symm
  | b, 0 => by cases b <;> exact (_root_.add_zero _).symm
  | pos a, pos b => PosNum.cast_add _ _
  | pos a, neg b => by simpa only [sub_eq_add_neg] using PosNum.cast_sub' (α := α) _ _
  | neg a, pos b =>
    have : (↑b + -↑a : α) = -↑a + ↑b := by
      rw [← PosNum.cast_to_int a, ← PosNum.cast_to_int b, ← Int.cast_neg, ← Int.cast_add (-a)]
      simp [add_comm]
    (PosNum.cast_sub' _ _).trans <| (sub_eq_add_neg _ _).trans this
  | neg a, neg b =>
    show -(↑(a + b) : α) = -a + -b by
      rw [PosNum.cast_add, neg_eq_iff_eq_neg, neg_add_rev, neg_neg, neg_neg,
          ← PosNum.cast_to_int a, ← PosNum.cast_to_int b, ← Int.cast_add, ← Int.cast_add, add_comm]
#align znum.cast_add ZNum.cast_add

@[simp]
theorem cast_succ [AddGroupWithOne α] (n) : ((succ n : ZNum) : α) = n + 1 := by
  rw [← add_one, cast_add, cast_one]
#align znum.cast_succ ZNum.cast_succ

@[simp, norm_cast]
theorem mul_to_int : ∀ m n, ((m * n : ZNum) : ℤ) = m * n
  | 0, a => by cases a <;> exact (MulZeroClass.zero_mul _).symm
  | b, 0 => by cases b <;> exact (MulZeroClass.mul_zero _).symm
  | pos a, pos b => PosNum.cast_mul a b
  | pos a, neg b => show -↑(a * b) = ↑a * -↑b by rw [PosNum.cast_mul, neg_mul_eq_mul_neg]
  | neg a, pos b => show -↑(a * b) = -↑a * ↑b by rw [PosNum.cast_mul, neg_mul_eq_neg_mul]
  | neg a, neg b => show ↑(a * b) = -↑a * -↑b by rw [PosNum.cast_mul, neg_mul_neg]
#align znum.mul_to_int ZNum.mul_to_int

theorem cast_mul [Ring α] (m n) : ((m * n : ZNum) : α) = m * n := by
  rw [← cast_to_int, mul_to_int, Int.cast_mul, cast_to_int, cast_to_int]
#align znum.cast_mul ZNum.cast_mul

theorem ofInt'_neg : ∀ n : ℤ, ofInt' (-n) = -ofInt' n
  | -[n+1] => show ofInt' (n + 1 : ℕ) = _ by simp only [ofInt', Num.zneg_toZNumNeg]
  | 0 => show Num.toZNum (Num.ofNat' 0) = -Num.toZNum (Num.ofNat' 0) by rw [Num.ofNat'_zero]; rfl
  | (n + 1 : ℕ) => show Num.toZNumNeg _ = -Num.toZNum _ by rw [Num.zneg_toZNum]
#align znum.of_int'_neg ZNum.ofInt'_neg

-- Porting note: `erw [ofInt']` yields `match` so `dsimp` is required.
theorem of_to_int' : ∀ n : ZNum, ZNum.ofInt' n = n
  | 0 => by dsimp [ofInt', cast_zero]; erw [Num.ofNat'_zero, Num.toZNum]
  | pos a => by rw [cast_pos, ← PosNum.cast_to_nat, ← Num.ofInt'_toZNum, PosNum.of_to_nat]; rfl
  | neg a => by
    rw [cast_neg, ofInt'_neg, ← PosNum.cast_to_nat, ← Num.ofInt'_toZNum, PosNum.of_to_nat]; rfl
#align znum.of_to_int' ZNum.of_to_int'

theorem to_int_inj {m n : ZNum} : (m : ℤ) = n ↔ m = n :=
  ⟨fun h => Function.LeftInverse.injective of_to_int' h, congr_arg _⟩
#align znum.to_int_inj ZNum.to_int_inj

theorem cmp_to_int : ∀ m n, (Ordering.casesOn (cmp m n) ((m : ℤ) < n) (m = n) ((n : ℤ) < m) : Prop)
  | 0, 0 => rfl
  | pos a, pos b => by
    have := PosNum.cmp_to_nat a b; revert this; dsimp [cmp]
    cases PosNum.cmp a b <;> dsimp <;> [simp; exact congr_arg pos; simp [GT.gt]]
  | neg a, neg b => by
    have := PosNum.cmp_to_nat b a; revert this; dsimp [cmp]
    cases PosNum.cmp b a <;> dsimp <;> [simp; simp (config := { contextual := true }); simp [GT.gt]]
  | pos a, 0 => PosNum.cast_pos _
  | pos a, neg b => lt_trans (neg_lt_zero.2 <| PosNum.cast_pos _) (PosNum.cast_pos _)
  | 0, neg b => neg_lt_zero.2 <| PosNum.cast_pos _
  | neg a, 0 => neg_lt_zero.2 <| PosNum.cast_pos _
  | neg a, pos b => lt_trans (neg_lt_zero.2 <| PosNum.cast_pos _) (PosNum.cast_pos _)
  | 0, pos b => PosNum.cast_pos _
#align znum.cmp_to_int ZNum.cmp_to_int

@[norm_cast]
theorem lt_to_int {m n : ZNum} : (m : ℤ) < n ↔ m < n :=
  show (m : ℤ) < n ↔ cmp m n = Ordering.lt from
    match cmp m n, cmp_to_int m n with
    | Ordering.lt, h => by simp at h; simp [h]
    | Ordering.eq, h => by simp at h; simp [h, lt_irrefl]
    | Ordering.gt, h => by simp [not_lt_of_gt h]
#align znum.lt_to_int ZNum.lt_to_int

theorem le_to_int {m n : ZNum} : (m : ℤ) ≤ n ↔ m ≤ n := by
  rw [← not_lt]; exact not_congr lt_to_int
#align znum.le_to_int ZNum.le_to_int

@[simp, norm_cast]
theorem cast_lt [LinearOrderedRing α] {m n : ZNum} : (m : α) < n ↔ m < n := by
  rw [← cast_to_int m, ← cast_to_int n, Int.cast_lt, lt_to_int]
#align znum.cast_lt ZNum.cast_lt

@[simp, norm_cast]
theorem cast_le [LinearOrderedRing α] {m n : ZNum} : (m : α) ≤ n ↔ m ≤ n := by
  rw [← not_lt]; exact not_congr cast_lt
#align znum.cast_le ZNum.cast_le

@[simp, norm_cast]
theorem cast_inj [LinearOrderedRing α] {m n : ZNum} : (m : α) = n ↔ m = n := by
  rw [← cast_to_int m, ← cast_to_int n, Int.cast_inj (α := α), to_int_inj]
#align znum.cast_inj ZNum.cast_inj

/-- This tactic tries to turn an (in)equality about `ZNum`s to one about `Int`s by rewriting.
```lean
example (n : ZNum) (m : ZNum) : n ≤ n + m * m := by
  transfer_rw
  exact le_add_of_nonneg_right (mul_self_nonneg _)
```
-/
scoped macro (name := transfer_rw) "transfer_rw" : tactic => `(tactic|
    (repeat first | rw [← to_int_inj] | rw [← lt_to_int] | rw [← le_to_int]
     repeat first | rw [cast_add] | rw [mul_to_int] | rw [cast_one] | rw [cast_zero]))

/--
This tactic tries to prove (in)equalities about `ZNum`s by transferring them to the `Int` world and
then trying to call `simp`.
```lean
example (n : ZNum) (m : ZNum) : n ≤ n + m * m := by
  transfer
  exact mul_self_nonneg _
```
-/
scoped macro (name := transfer) "transfer" : tactic => `(tactic|
    (intros; transfer_rw; try simp [add_comm, add_left_comm, mul_comm, mul_left_comm]))

instance linearOrder : LinearOrder ZNum where
  lt := (· < ·)
  lt_iff_le_not_le := by
    intro a b
    transfer_rw
    apply lt_iff_le_not_le
  le := (· ≤ ·)
  le_refl := by transfer
  le_trans := by
    intro a b c
    transfer_rw
    apply le_trans
  le_antisymm := by
    intro a b
    transfer_rw
    apply le_antisymm
  le_total := by
    intro a b
    transfer_rw
    apply le_total
  decidableEq := instDecidableEqZNum
  decidableLE := ZNum.decidableLE
  decidableLT := ZNum.decidableLT
#align znum.linear_order ZNum.linearOrder

instance addCommGroup : AddCommGroup ZNum where
  add := (· + ·)
  add_assoc := by transfer
  zero := 0
  zero_add := zero_add
  add_zero := add_zero
  add_comm := by transfer
  neg := Neg.neg
  add_left_neg := by transfer
#align znum.add_comm_group ZNum.addCommGroup

instance addMonoidWithOne : AddMonoidWithOne ZNum :=
  { ZNum.addCommGroup with
    one := 1
    natCast := fun n => ZNum.ofInt' n
    natCast_zero := show (Num.ofNat' 0).toZNum = 0 by rw [Num.ofNat'_zero]; rfl
    natCast_succ := fun n =>
      show (Num.ofNat' (n + 1)).toZNum = (Num.ofNat' n).toZNum + 1 by
        rw [Num.ofNat'_succ, Num.add_one, Num.toZNum_succ, ZNum.add_one] }
#align znum.add_monoid_with_one ZNum.addMonoidWithOne

-- Porting note: These theorems should be declared out of the instance, otherwise timeouts.

private theorem mul_comm : ∀ (a b : ZNum), a * b = b * a := by transfer

private theorem add_le_add_left : ∀ (a b : ZNum), a ≤ b → ∀ (c : ZNum), c + a ≤ c + b := by
  intro a b h c
  revert h
  transfer_rw
  exact fun h => _root_.add_le_add_left h c

instance linearOrderedCommRing : LinearOrderedCommRing ZNum :=
  { ZNum.linearOrder, ZNum.addCommGroup, ZNum.addMonoidWithOne with
    mul := (· * ·)
    mul_assoc := by transfer
    zero_mul := by transfer
    mul_zero := by transfer
    one := 1
    one_mul := by transfer
    mul_one := by transfer
    left_distrib := by
      transfer
      simp [mul_add]
    right_distrib := by
      transfer
      simp [mul_add, _root_.mul_comm]
    mul_comm := mul_comm
    exists_pair_ne := ⟨0, 1, by decide⟩
    add_le_add_left := add_le_add_left
    mul_pos := fun a b =>
      show 0 < a → 0 < b → 0 < a * b by
        transfer_rw
        apply mul_pos
    zero_le_one := by decide }
#align znum.linear_ordered_comm_ring ZNum.linearOrderedCommRing

@[simp, norm_cast]
theorem cast_sub [Ring α] (m n) : ((m - n : ZNum) : α) = m - n := by simp [sub_eq_neg_add]
#align znum.cast_sub ZNum.cast_sub

@[norm_cast] -- @[simp] -- Porting note: simp can prove this
theorem neg_of_int : ∀ n, ((-n : ℤ) : ZNum) = -n
  | (n + 1 : ℕ) => rfl
  | 0 => by rw [Int.cast_neg, Int.cast_zero]
  | -[n+1] => (zneg_zneg _).symm
#align znum.neg_of_int ZNum.neg_of_int

@[simp]
theorem ofInt'_eq : ∀ n : ℤ, ZNum.ofInt' n = n
  | (n : ℕ) => rfl
  | -[n+1] => by
    show Num.toZNumNeg (n + 1 : ℕ) = -(n + 1 : ℕ)
    rw [← neg_inj, neg_neg, Nat.cast_succ, Num.add_one, Num.zneg_toZNumNeg, Num.toZNum_succ,
      Nat.cast_succ, ZNum.add_one]
    rfl
#align znum.of_int'_eq ZNum.ofInt'_eq

@[simp]
theorem of_nat_toZNum (n : ℕ) : Num.toZNum n = n :=
  rfl
#align znum.of_nat_to_znum ZNum.of_nat_toZNum

-- Porting note: The priority should be `high`er than `cast_to_int`.
@[simp high, norm_cast]
theorem of_to_int (n : ZNum) : ((n : ℤ) : ZNum) = n := by rw [← ofInt'_eq, of_to_int']
#align znum.of_to_int ZNum.of_to_int

theorem to_of_int (n : ℤ) : ((n : ZNum) : ℤ) = n :=
  Int.inductionOn' n 0 (by simp) (by simp) (by simp)
#align znum.to_of_int ZNum.to_of_int

@[simp]
theorem of_nat_toZNumNeg (n : ℕ) : Num.toZNumNeg n = -n := by rw [← of_nat_toZNum, Num.zneg_toZNum]
#align znum.of_nat_to_znum_neg ZNum.of_nat_toZNumNeg

@[simp, norm_cast]
theorem of_int_cast [AddGroupWithOne α] (n : ℤ) : ((n : ZNum) : α) = n := by
  rw [← cast_to_int, to_of_int]
#align znum.of_int_cast ZNum.of_int_cast

@[simp, norm_cast]
theorem of_nat_cast [AddGroupWithOne α] (n : ℕ) : ((n : ZNum) : α) = n := by
  rw [← Int.cast_ofNat, of_int_cast, Int.cast_ofNat]
#align znum.of_nat_cast ZNum.of_nat_cast

@[simp, norm_cast]
theorem dvd_to_int (m n : ZNum) : (m : ℤ) ∣ n ↔ m ∣ n :=
  ⟨fun ⟨k, e⟩ => ⟨k, by rw [← of_to_int n, e]; simp⟩, fun ⟨k, e⟩ => ⟨k, by simp [e]⟩⟩
#align znum.dvd_to_int ZNum.dvd_to_int

end ZNum

namespace PosNum

theorem divMod_to_nat_aux {n d : PosNum} {q r : Num} (h₁ : (r : ℕ) + d * _root_.bit0 (q : ℕ) = n)
    (h₂ : (r : ℕ) < 2 * d) :
    ((divModAux d q r).2 + d * (divModAux d q r).1 : ℕ) = ↑n ∧ ((divModAux d q r).2 : ℕ) < d := by
  unfold divModAux
  have : ∀ {r₂}, Num.ofZNum' (Num.sub' r (Num.pos d)) = some r₂ ↔ (r : ℕ) = r₂ + d := by
    intro r₂
    apply Num.mem_ofZNum'.trans
    rw [← ZNum.to_int_inj, Num.cast_toZNum, Num.cast_sub', sub_eq_iff_eq_add, ← Int.coe_nat_inj']
    simp
  cases' e : Num.ofZNum' (Num.sub' r (Num.pos d)) with r₂ <;> simp [divModAux]
  · refine' ⟨h₁, lt_of_not_ge fun h => _⟩
    cases' Nat.le.dest h with r₂ e'
    rw [← Num.to_of_nat r₂, add_comm] at e'
    cases e.symm.trans (this.2 e'.symm)
  · have := this.1 e
    constructor
    · rwa [_root_.bit1, add_comm _ 1, mul_add, mul_one, ← add_assoc, ← this]
    · rwa [this, two_mul, add_lt_add_iff_right] at h₂
#align pos_num.divmod_to_nat_aux PosNum.divMod_to_nat_aux

theorem divMod_to_nat (d n : PosNum) :
    (n / d : ℕ) = (divMod d n).1 ∧ (n % d : ℕ) = (divMod d n).2 := by
  rw [Nat.div_mod_unique (PosNum.cast_pos _)]
  induction' n with n IH n IH
  · exact
      divMod_to_nat_aux (by simp) (Nat.mul_le_mul_left 2 (PosNum.cast_pos d : (0 : ℕ) < d))
  · unfold divMod
    -- Porting note: `cases'` didn't rewrite at `this`, so `revert` & `intro` are required.
    revert IH; cases' divMod d n with q r; intro IH
    simp only [divMod] at IH ⊢
    apply divMod_to_nat_aux <;> simp
    · rw [_root_.bit1, _root_.bit1, add_right_comm, bit0_eq_two_mul (n : ℕ), ← IH.1, mul_add, ←
        bit0_eq_two_mul, mul_left_comm, ← bit0_eq_two_mul]
    · rw [← bit0_eq_two_mul]
      exact Nat.bit1_lt_bit0 IH.2
  · unfold divMod
    -- Porting note: `cases'` didn't rewrite at `this`, so `revert` & `intro` are required.
    revert IH; cases' divMod d n with q r; intro IH
    simp only [divMod] at IH ⊢
    apply divMod_to_nat_aux <;> simp
    · rw [bit0_eq_two_mul (n : ℕ), ← IH.1, mul_add, ← bit0_eq_two_mul, mul_left_comm, ←
        bit0_eq_two_mul]
    · rw [← bit0_eq_two_mul]
      exact Nat.bit0_lt IH.2
#align pos_num.divmod_to_nat PosNum.divMod_to_nat

@[simp]
theorem div'_to_nat (n d) : (div' n d : ℕ) = n / d :=
  (divMod_to_nat _ _).1.symm
#align pos_num.div'_to_nat PosNum.div'_to_nat

@[simp]
theorem mod'_to_nat (n d) : (mod' n d : ℕ) = n % d :=
  (divMod_to_nat _ _).2.symm
#align pos_num.mod'_to_nat PosNum.mod'_to_nat

end PosNum

namespace Num

@[simp]
protected theorem div_zero (n : Num) : n / 0 = 0 :=
  show n.div 0 = 0 by
    cases n
    · rfl
    · simp [Num.div]
#align num.div_zero Num.div_zero

@[simp, norm_cast]
theorem div_to_nat : ∀ n d, ((n / d : Num) : ℕ) = n / d
  | 0, 0 => by simp
  | 0, pos d => (Nat.zero_div _).symm
  | pos n, 0 => (Nat.div_zero _).symm
  | pos n, pos d => PosNum.div'_to_nat _ _
#align num.div_to_nat Num.div_to_nat

@[simp]
protected theorem mod_zero (n : Num) : n % 0 = n :=
  show n.mod 0 = n by
    cases n
    · rfl
    · simp [Num.mod]
#align num.mod_zero Num.mod_zero

@[simp, norm_cast]
theorem mod_to_nat : ∀ n d, ((n % d : Num) : ℕ) = n % d
  | 0, 0 => by simp
  | 0, pos d => (Nat.zero_mod _).symm
  | pos n, 0 => (Nat.mod_zero _).symm
  | pos n, pos d => PosNum.mod'_to_nat _ _
#align num.mod_to_nat Num.mod_to_nat

theorem gcd_to_nat_aux :
    ∀ {n} {a b : Num}, a ≤ b → (a * b).natSize ≤ n → (gcdAux n a b : ℕ) = Nat.gcd a b
  | 0, 0, b, _ab, _h => (Nat.gcd_zero_left _).symm
  | 0, pos a, 0, ab, _h => (not_lt_of_ge ab).elim rfl
  | 0, pos a, pos b, _ab, h => (not_lt_of_le h).elim <| PosNum.natSize_pos _
  | Nat.succ n, 0, b, _ab, _h => (Nat.gcd_zero_left _).symm
  | Nat.succ n, pos a, b, ab, h => by
    simp [gcdAux]
    rw [Nat.gcd_rec, gcd_to_nat_aux, mod_to_nat]
    · rfl
    · rw [← le_to_nat, mod_to_nat]
      exact le_of_lt (Nat.mod_lt _ (PosNum.cast_pos _))
    rw [natSize_to_nat, mul_to_nat, Nat.size_le] at h ⊢
    rw [mod_to_nat, mul_comm]
    rw [pow_succ', ← Nat.mod_add_div b (pos a)] at h
    refine' lt_of_mul_lt_mul_right (lt_of_le_of_lt _ h) (Nat.zero_le 2)
    rw [mul_two, mul_add]
    refine'
      add_le_add_left
        (Nat.mul_le_mul_left _ (le_trans (le_of_lt (Nat.mod_lt _ (PosNum.cast_pos _))) _)) _
    suffices : 1 ≤ _; simpa using Nat.mul_le_mul_left (pos a) this
    rw [Nat.le_div_iff_mul_le a.cast_pos, one_mul]
    exact le_to_nat.2 ab
#align num.gcd_to_nat_aux Num.gcd_to_nat_aux

@[simp]
theorem gcd_to_nat : ∀ a b, (gcd a b : ℕ) = Nat.gcd a b := by
  have : ∀ a b : Num, (a * b).natSize ≤ a.natSize + b.natSize := by
    intros
    simp [natSize_to_nat]
    rw [Nat.size_le, pow_add]
    exact mul_lt_mul'' (Nat.lt_size_self _) (Nat.lt_size_self _) (Nat.zero_le _) (Nat.zero_le _)
  intros
  unfold gcd
  split_ifs with h
  · exact gcd_to_nat_aux h (this _ _)
  · rw [Nat.gcd_comm]
    exact gcd_to_nat_aux (le_of_not_le h) (this _ _)
#align num.gcd_to_nat Num.gcd_to_nat

theorem dvd_iff_mod_eq_zero {m n : Num} : m ∣ n ↔ n % m = 0 := by
  rw [← dvd_to_nat, Nat.dvd_iff_mod_eq_zero, ← to_nat_inj, mod_to_nat]; rfl
#align num.dvd_iff_mod_eq_zero Num.dvd_iff_mod_eq_zero

instance decidableDvd : DecidableRel ((· ∣ ·) : Num → Num → Prop)
  | _a, _b => decidable_of_iff' _ dvd_iff_mod_eq_zero
#align num.decidable_dvd Num.decidableDvd

end Num

instance PosNum.decidableDvd : DecidableRel ((· ∣ ·) : PosNum → PosNum → Prop)
  | _a, _b => Num.decidableDvd _ _
#align pos_num.decidable_dvd PosNum.decidableDvd

namespace ZNum

@[simp]
protected theorem div_zero (n : ZNum) : n / 0 = 0 :=
  show n.div 0 = 0 by cases n <;> rfl
#align znum.div_zero ZNum.div_zero

@[simp, norm_cast]
theorem div_to_int : ∀ n d, ((n / d : ZNum) : ℤ) = n / d
  | 0, 0 => by simp [Int.ediv_zero]
  | 0, pos d => (Int.zero_ediv _).symm
  | 0, neg d => (Int.zero_ediv _).symm
  | pos n, 0 => (Int.ediv_zero _).symm
  | neg n, 0 => (Int.ediv_zero _).symm
  | pos n, pos d => (Num.cast_toZNum _).trans <| by rw [← Num.to_nat_to_int]; simp
  | pos n, neg d => (Num.cast_toZNumNeg _).trans <| by rw [← Num.to_nat_to_int]; simp
  | neg n, pos d =>
    show -_ = -_ / ↑d by
      rw [n.to_int_eq_succ_pred, d.to_int_eq_succ_pred, ← PosNum.to_nat_to_int, Num.succ'_to_nat,
        Num.div_to_nat]
      change -[n.pred' / ↑d+1] = -[n.pred' / (d.pred' + 1)+1]
      rw [d.to_nat_eq_succ_pred]
  | neg n, neg d =>
    show ↑(PosNum.pred' n / Num.pos d).succ' = -_ / -↑d by
      rw [n.to_int_eq_succ_pred, d.to_int_eq_succ_pred, ← PosNum.to_nat_to_int, Num.succ'_to_nat,
        Num.div_to_nat]
      change (Nat.succ (_ / d) : ℤ) = Nat.succ (n.pred' / (d.pred' + 1))
      rw [d.to_nat_eq_succ_pred]
#align znum.div_to_int ZNum.div_to_int

@[simp, norm_cast]
theorem mod_to_int : ∀ n d, ((n % d : ZNum) : ℤ) = n % d
  | 0, d => (Int.zero_emod _).symm
  | pos n, d =>
    (Num.cast_toZNum _).trans <| by
      rw [← Num.to_nat_to_int, cast_pos, Num.mod_to_nat, ← PosNum.to_nat_to_int, abs_to_nat]
      rfl
  | neg n, d =>
    (Num.cast_sub' _ _).trans <| by
      rw [← Num.to_nat_to_int, cast_neg, ← Num.to_nat_to_int, Num.succ_to_nat, Num.mod_to_nat,
          abs_to_nat, ← Int.subNatNat_eq_coe, n.to_int_eq_succ_pred]
      rfl
#align znum.mod_to_int ZNum.mod_to_int

@[simp]
theorem gcd_to_nat (a b) : (gcd a b : ℕ) = Int.gcd a b :=
  (Num.gcd_to_nat _ _).trans <| by simp; rfl
#align znum.gcd_to_nat ZNum.gcd_to_nat

theorem dvd_iff_mod_eq_zero {m n : ZNum} : m ∣ n ↔ n % m = 0 := by
  rw [← dvd_to_int, Int.dvd_iff_emod_eq_zero, ← to_int_inj, mod_to_int]; rfl
#align znum.dvd_iff_mod_eq_zero ZNum.dvd_iff_mod_eq_zero

instance decidableDvd : DecidableRel ((· ∣ ·) : ZNum → ZNum → Prop)
  | _a, _b => decidable_of_iff' _ dvd_iff_mod_eq_zero
#align znum.has_dvd.dvd.decidable_rel ZNum.decidableDvd

end ZNum

namespace Int

/-- Cast a `SNum` to the corresponding integer. -/
def ofSnum : SNum → ℤ :=
  SNum.rec' (fun a => cond a (-1) 0) fun a _p IH => cond a (bit1 IH) (bit0 IH)
#align int.of_snum Int.ofSnum

instance snumCoe : Coe SNum ℤ :=
  ⟨ofSnum⟩
#align int.snum_coe Int.snumCoe

end Int

instance SNum.lt : LT SNum :=
  ⟨fun a b => (a : ℤ) < b⟩
#align snum.has_lt SNum.lt

instance SNum.le : LE SNum :=
  ⟨fun a b => (a : ℤ) ≤ b⟩
#align snum.has_le SNum.le<|MERGE_RESOLUTION|>--- conflicted
+++ resolved
@@ -964,13 +964,9 @@
 #align num.shiftl_to_nat Num.shiftl_to_nat
 
 @[simp, norm_cast]
-<<<<<<< HEAD
+
 theorem shiftr_to_nat (m n) : (shiftr m n : ℕ) = Nat.shiftRight m n := by
   cases' m with m <;> dsimp only [shiftr];
-=======
-theorem shiftr_to_nat (m n) : (shiftr m n : ℕ) = Nat.shiftr m n := by
-  cases' m with m <;> dsimp only [shiftr]
->>>>>>> f5d12b26
   · symm
     apply Nat.zero_shiftRight
   induction' n with n IH generalizing m
