--- conflicted
+++ resolved
@@ -96,13 +96,7 @@
 
       instance : Ring $typeName where
         sub_eq_add_neg := fun _ _ => congrArg mk (sub_eq_add_neg _ _)
-<<<<<<< HEAD
-        add_left_neg := fun a => by
-          apply eq_of_val_eq
-          simp [neg_def, add_def, zero_def]
-=======
         add_left_neg := fun a => by apply eq_of_val_eq; simp [neg_def, add_def, zero_def]
->>>>>>> 26e9fca1
         intCast n := ⟨n⟩
         intCast_ofNat _ := rfl
         intCast_negSucc _ := rfl
