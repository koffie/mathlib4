/-
Copyright (c) 2020 Anne Baanen. All rights reserved.
Released under Apache 2.0 license as described in the file LICENSE.
Authors: Anne Baanen
-/
import Mathlib.Data.Fin.Tuple.Basic
import Mathlib.Data.List.Range
import Mathlib.GroupTheory.GroupAction.Pi

#align_import data.fin.vec_notation from "leanprover-community/mathlib"@"2445c98ae4b87eabebdde552593519b9b6dc350c"

/-!
# Matrix and vector notation

This file defines notation for vectors and matrices. Given `a b c d : α`,
the notation allows us to write `![a, b, c, d] : Fin 4 → α`.
Nesting vectors gives coefficients of a matrix, so `![![a, b], ![c, d]] : Fin 2 → Fin 2 → α`.
In later files we introduce `!![a, b; c, d]` as notation for `Matrix.of ![![a, b], ![c, d]]`.

## Main definitions

* `vecEmpty` is the empty vector (or `0` by `n` matrix) `![]`
* `vecCons` prepends an entry to a vector, so `![a, b]` is `vecCons a (vecCons b vecEmpty)`

## Implementation notes

The `simp` lemmas require that one of the arguments is of the form `vecCons _ _`.
This ensures `simp` works with entries only when (some) entries are already given.
In other words, this notation will only appear in the output of `simp` if it
already appears in the input.

## Notations

The main new notation is `![a, b]`, which gets expanded to `vecCons a (vecCons b vecEmpty)`.

## Examples

Examples of usage can be found in the `test/matrix.lean` file.
-/


namespace Matrix

universe u

variable {α : Type u}

section MatrixNotation

/-- `![]` is the vector with no entries. -/
def vecEmpty : Fin 0 → α :=
  Fin.elim0'
#align matrix.vec_empty Matrix.vecEmpty

/-- `vecCons h t` prepends an entry `h` to a vector `t`.

The inverse functions are `vecHead` and `vecTail`.
The notation `![a, b, ...]` expands to `vecCons a (vecCons b ...)`.
-/
def vecCons {n : ℕ} (h : α) (t : Fin n → α) : Fin n.succ → α :=
  Fin.cons h t
#align matrix.vec_cons Matrix.vecCons

/-- Construct a vector `Fin n → α` using `Matrix.vecEmpty` and `Matrix.vecCons`. -/
syntax (name := vecNotation) "![" term,* "]" : term

macro_rules
  | `(![$term:term, $terms:term,*]) => `(vecCons $term ![$terms,*])
  | `(![$term:term]) => `(vecCons $term ![])
  | `(![]) => `(vecEmpty)

/-- Unexpander for the `![x, y, ...]` notation. -/
@[app_unexpander vecCons]
def vecConsUnexpander : Lean.PrettyPrinter.Unexpander
  | `($_ $term ![$term2, $terms,*]) => `(![$term, $term2, $terms,*])
  | `($_ $term ![$term2]) => `(![$term, $term2])
  | `($_ $term ![]) => `(![$term])
  | _ => throw ()

/-- Unexpander for the `![]` notation. -/
@[app_unexpander vecEmpty]
def vecEmptyUnexpander : Lean.PrettyPrinter.Unexpander
  | _ => `(![])

/-- `vecHead v` gives the first entry of the vector `v` -/
def vecHead {n : ℕ} (v : Fin n.succ → α) : α :=
  v 0
#align matrix.vec_head Matrix.vecHead

/-- `vecTail v` gives a vector consisting of all entries of `v` except the first -/
def vecTail {n : ℕ} (v : Fin n.succ → α) : Fin n → α :=
  v ∘ Fin.succ
#align matrix.vec_tail Matrix.vecTail

variable {m n : ℕ}

/-- Use `![...]` notation for displaying a vector `Fin n → α`, for example:

```
#eval ![1, 2] + ![3, 4] -- ![4, 6]
```
-/
instance _root_.PiFin.hasRepr [Repr α] : Repr (Fin n → α) where
  reprPrec f _ :=
    Std.Format.bracket "![" (Std.Format.joinSep
      ((List.finRange n).map fun n => repr (f n)) ("," ++ Std.Format.line)) "]"
#align pi_fin.has_repr PiFin.hasRepr

end MatrixNotation

variable {m n o : ℕ} {m' n' o' : Type*}

theorem empty_eq (v : Fin 0 → α) : v = ![] :=
  Subsingleton.elim _ _
#align matrix.empty_eq Matrix.empty_eq

section Val

@[simp]
theorem head_fin_const (a : α) : (vecHead fun _ : Fin (n + 1) => a) = a :=
  rfl
#align matrix.head_fin_const Matrix.head_fin_const

@[simp]
theorem cons_val_zero (x : α) (u : Fin m → α) : vecCons x u 0 = x :=
  rfl
#align matrix.cons_val_zero Matrix.cons_val_zero

theorem cons_val_zero' (h : 0 < m.succ) (x : α) (u : Fin m → α) : vecCons x u ⟨0, h⟩ = x :=
  rfl
#align matrix.cons_val_zero' Matrix.cons_val_zero'

@[simp]
theorem cons_val_succ (x : α) (u : Fin m → α) (i : Fin m) : vecCons x u i.succ = u i := by
  simp [vecCons]
#align matrix.cons_val_succ Matrix.cons_val_succ

@[simp]
theorem cons_val_succ' {i : ℕ} (h : i.succ < m.succ) (x : α) (u : Fin m → α) :
    vecCons x u ⟨i.succ, h⟩ = u ⟨i, Nat.lt_of_succ_lt_succ h⟩ := by
  simp only [vecCons, Fin.cons, Fin.cases_succ']
#align matrix.cons_val_succ' Matrix.cons_val_succ'

@[simp]
theorem head_cons (x : α) (u : Fin m → α) : vecHead (vecCons x u) = x :=
  rfl
#align matrix.head_cons Matrix.head_cons

@[simp]
theorem tail_cons (x : α) (u : Fin m → α) : vecTail (vecCons x u) = u := by
  ext
  simp [vecTail]
#align matrix.tail_cons Matrix.tail_cons

@[simp]
theorem empty_val' {n' : Type*} (j : n') : (fun i => (![] : Fin 0 → n' → α) i j) = ![] :=
  empty_eq _
#align matrix.empty_val' Matrix.empty_val'

@[simp]
theorem cons_head_tail (u : Fin m.succ → α) : vecCons (vecHead u) (vecTail u) = u :=
  Fin.cons_self_tail _
#align matrix.cons_head_tail Matrix.cons_head_tail

@[simp]
theorem range_cons (x : α) (u : Fin n → α) : Set.range (vecCons x u) = {x} ∪ Set.range u :=
  Set.ext fun y => by simp [Fin.exists_fin_succ, eq_comm]
#align matrix.range_cons Matrix.range_cons

@[simp]
theorem range_empty (u : Fin 0 → α) : Set.range u = ∅ :=
  Set.range_eq_empty _
#align matrix.range_empty Matrix.range_empty

-- @[simp] -- Porting note: simp can prove this
theorem range_cons_empty (x : α) (u : Fin 0 → α) : Set.range (Matrix.vecCons x u) = {x} := by
  rw [range_cons, range_empty, Set.union_empty]
#align matrix.range_cons_empty Matrix.range_cons_empty

-- @[simp] -- Porting note: simp can prove this (up to commutativity)
theorem range_cons_cons_empty (x y : α) (u : Fin 0 → α) :
    Set.range (vecCons x <| vecCons y u) = {x, y} := by
  rw [range_cons, range_cons_empty, Set.singleton_union]
#align matrix.range_cons_cons_empty Matrix.range_cons_cons_empty

@[simp]
theorem vecCons_const (a : α) : (vecCons a fun _ : Fin n => a) = fun _ => a :=
  funext <| Fin.forall_fin_succ.2 ⟨rfl, cons_val_succ _ _⟩
#align matrix.vec_cons_const Matrix.vecCons_const

theorem vec_single_eq_const (a : α) : ![a] = fun _ => a :=
  let _ : Unique (Fin 1) := inferInstance
  funext <| Unique.forall_iff.2 rfl
#align matrix.vec_single_eq_const Matrix.vec_single_eq_const

/-- `![a, b, ...] 1` is equal to `b`.

  The simplifier needs a special lemma for length `≥ 2`, in addition to
  `cons_val_succ`, because `1 : Fin 1 = 0 : Fin 1`.
-/
@[simp]
theorem cons_val_one (x : α) (u : Fin m.succ → α) : vecCons x u 1 = vecHead u :=
  rfl
#align matrix.cons_val_one Matrix.cons_val_one

@[simp]
theorem cons_val_two (x : α) (u : Fin m.succ.succ → α) : vecCons x u 2 = vecHead (vecTail u) :=
  rfl

@[simp]
theorem cons_val_fin_one (x : α) (u : Fin 0 → α) : ∀ (i : Fin 1), vecCons x u i = x := by
  rw [Fin.forall_fin_one]
  rfl
#align matrix.cons_val_fin_one Matrix.cons_val_fin_one

theorem cons_fin_one (x : α) (u : Fin 0 → α) : vecCons x u = fun _ => x :=
  funext (cons_val_fin_one x u)
#align matrix.cons_fin_one Matrix.cons_fin_one

open Lean in
open Qq in
protected instance _root_.PiFin.toExpr [ToLevel.{u}] [ToExpr α] (n : ℕ) : ToExpr (Fin n → α) :=
  have lu := toLevel.{u}
  have eα : Q(Type $lu) := toTypeExpr α
  have toTypeExpr := q(Fin $n → $eα)
  match n with
  | 0 => { toTypeExpr, toExpr := fun _ => q(@vecEmpty $eα) }
  | n + 1 =>
    { toTypeExpr, toExpr := fun v =>
      have := PiFin.toExpr n
      have eh : Q($eα) := toExpr (vecHead v)
      have et : Q(Fin $n → $eα) := toExpr (vecTail v)
      q(vecCons $eh $et) }
#align pi_fin.reflect PiFin.toExpr

-- Porting note: the next decl is commented out. TODO(eric-wieser)

-- /-- Convert a vector of pexprs to the pexpr constructing that vector.-/
-- unsafe def _root_.pi_fin.to_pexpr : ∀ {n}, (Fin n → pexpr) → pexpr
--   | 0, v => ``(![])
--   | n + 1, v => ``(vecCons $(v 0) $(_root_.pi_fin.to_pexpr <| vecTail v))
-- #align pi_fin.to_pexpr pi_fin.to_pexpr

/-! ### `bit0` and `bit1` indices
The following definitions and `simp` lemmas are used to allow
numeral-indexed element of a vector given with matrix notation to
be extracted by `simp` in Lean 3 (even when the numeral is larger than the
number of elements in the vector, which is taken modulo that number
of elements by virtue of the semantics of `bit0` and `bit1` and of
addition on `Fin n`).
-/


/-- `vecAppend ho u v` appends two vectors of lengths `m` and `n` to produce
one of length `o = m + n`. This is a variant of `Fin.append` with an additional `ho` argument,
which provides control of definitional equality for the vector length.

This turns out to be helpful when providing simp lemmas to reduce `![a, b, c] n`, and also means
that `vecAppend ho u v 0` is valid. `Fin.append u v 0` is not valid in this case because there is
no `Zero (Fin (m + n))` instance. -/
<<<<<<< HEAD
def vecAppend {α : Type _} {o : ℕ} (ho : o = m + n) (u : Fin m → α) (v : Fin n → α) : Fin o → α :=
  Fin.append u v ∘ Fin.cast ho
#align matrix.vec_append Matrix.vecAppendₓ
=======
def vecAppend {α : Type*} {o : ℕ} (ho : o = m + n) (u : Fin m → α) (v : Fin n → α) : Fin o → α :=
  Fin.append u v ∘ Fin.castIso ho
#align matrix.vec_append Matrix.vecAppend
>>>>>>> c532d7b8

theorem vecAppend_eq_ite {α : Type*} {o : ℕ} (ho : o = m + n) (u : Fin m → α) (v : Fin n → α) :
    vecAppend ho u v = fun i : Fin o =>
      if h : (i : ℕ) < m then u ⟨i, h⟩
      else v ⟨(i : ℕ) - m, (tsub_lt_iff_left (le_of_not_lt h)).2 (ho ▸ i.2)⟩ := by
  ext i
  rw [vecAppend, Fin.append, Function.comp_apply, Fin.addCases]
  congr with hi
  simp only [eq_rec_constant]
  rfl
#align matrix.vec_append_eq_ite Matrix.vecAppend_eq_ite

-- Porting note: proof was `rfl`, so this is no longer a `dsimp`-lemma
-- Could become one again with change to `Nat.ble`:
-- https://github.com/leanprover-community/mathlib4/pull/1741/files/#r1083902351
@[simp]
theorem vecAppend_apply_zero {α : Type*} {o : ℕ} (ho : o + 1 = m + 1 + n) (u : Fin (m + 1) → α)
    (v : Fin n → α) : vecAppend ho u v 0 = u 0 :=
  dif_pos _
#align matrix.vec_append_apply_zero Matrix.vecAppend_apply_zero

@[simp]
theorem empty_vecAppend (v : Fin n → α) : vecAppend (zero_add _).symm ![] v = v := by
  ext
  simp [vecAppend_eq_ite]
#align matrix.empty_vec_append Matrix.empty_vecAppend

@[simp]
theorem cons_vecAppend (ho : o + 1 = m + 1 + n) (x : α) (u : Fin m → α) (v : Fin n → α) :
    vecAppend ho (vecCons x u) v = vecCons x (vecAppend (by
      rwa [add_assoc, add_comm 1, ← add_assoc, add_right_cancel_iff] at ho) u v) := by
  ext i
  simp_rw [vecAppend_eq_ite]
  split_ifs with h
  · rcases i with ⟨⟨⟩ | i, hi⟩
    · simp
    · simp only [Nat.succ_eq_add_one, add_lt_add_iff_right, Fin.val_mk] at h
      simp [h]
  · rcases i with ⟨⟨⟩ | i, hi⟩
    · simp at h
    · rw [not_lt, Fin.val_mk, Nat.succ_eq_add_one, add_le_add_iff_right] at h
      simp [h, not_lt.2 h]
#align matrix.cons_vec_append Matrix.cons_vecAppend

/-- `vecAlt0 v` gives a vector with half the length of `v`, with
only alternate elements (even-numbered). -/
def vecAlt0 (hm : m = n + n) (v : Fin m → α) (k : Fin n) : α :=
  v ⟨(k : ℕ) + k, hm.symm ▸ add_lt_add k.2 k.2⟩
#align matrix.vec_alt0 Matrix.vecAlt0

/-- `vecAlt1 v` gives a vector with half the length of `v`, with
only alternate elements (odd-numbered). -/
def vecAlt1 (hm : m = n + n) (v : Fin m → α) (k : Fin n) : α :=
  v ⟨(k : ℕ) + k + 1, hm.symm ▸ Nat.add_succ_lt_add k.2 k.2⟩
#align matrix.vec_alt1 Matrix.vecAlt1

section bits

set_option linter.deprecated false

theorem vecAlt0_vecAppend (v : Fin n → α) : vecAlt0 rfl (vecAppend rfl v v) = v ∘ bit0 := by
  ext i
  simp_rw [Function.comp, bit0, vecAlt0, vecAppend_eq_ite]
  split_ifs with h <;> congr
  · rw [Fin.val_mk] at h
    simp only [Fin.ext_iff, Fin.val_add, Fin.val_mk]
    exact (Nat.mod_eq_of_lt h).symm
  · rw [Fin.val_mk, not_lt] at h
    simp only [Fin.ext_iff, Fin.val_add, Fin.val_mk, Nat.mod_eq_sub_mod h]
    refine' (Nat.mod_eq_of_lt _).symm
    rw [tsub_lt_iff_left h]
    exact add_lt_add i.2 i.2
#align matrix.vec_alt0_vec_append Matrix.vecAlt0_vecAppend

theorem vecAlt1_vecAppend (v : Fin (n + 1) → α) : vecAlt1 rfl (vecAppend rfl v v) = v ∘ bit1 := by
  ext i
  simp_rw [Function.comp, vecAlt1, vecAppend_eq_ite]
  cases n with
  | zero =>
    cases' i with i hi
    simp only [Nat.zero_eq, zero_add, Nat.lt_one_iff] at hi; subst i; rfl
  | succ n =>
    split_ifs with h <;> simp_rw [bit1, bit0] <;> congr
    · simp only [Fin.ext_iff, Fin.val_add, Fin.val_mk]
      rw [Fin.val_mk] at h
      erw [Nat.mod_eq_of_lt (Nat.lt_of_succ_lt h)]
      erw [Nat.mod_eq_of_lt h]
    · rw [Fin.val_mk, not_lt] at h
      simp only [Fin.ext_iff, Fin.val_add, Fin.val_mk, Nat.mod_add_mod, Fin.val_one,
        Nat.mod_eq_sub_mod h, show 1 % (n + 2) = 1 from Nat.mod_eq_of_lt (by simp)]
      refine (Nat.mod_eq_of_lt ?_).symm
      rw [tsub_lt_iff_left h]
      exact Nat.add_succ_lt_add i.2 i.2
#align matrix.vec_alt1_vec_append Matrix.vecAlt1_vecAppend

@[simp]
theorem vecHead_vecAlt0 (hm : m + 2 = n + 1 + (n + 1)) (v : Fin (m + 2) → α) :
    vecHead (vecAlt0 hm v) = v 0 :=
  rfl
#align matrix.vec_head_vec_alt0 Matrix.vecHead_vecAlt0

@[simp]
theorem vecHead_vecAlt1 (hm : m + 2 = n + 1 + (n + 1)) (v : Fin (m + 2) → α) :
    vecHead (vecAlt1 hm v) = v 1 := by simp [vecHead, vecAlt1]
#align matrix.vec_head_vec_alt1 Matrix.vecHead_vecAlt1

@[simp]
theorem cons_vec_bit0_eq_alt0 (x : α) (u : Fin n → α) (i : Fin (n + 1)) :
    vecCons x u (bit0 i) = vecAlt0 rfl (vecAppend rfl (vecCons x u) (vecCons x u)) i := by
  rw [vecAlt0_vecAppend]; rfl
#align matrix.cons_vec_bit0_eq_alt0 Matrix.cons_vec_bit0_eq_alt0

@[simp]
theorem cons_vec_bit1_eq_alt1 (x : α) (u : Fin n → α) (i : Fin (n + 1)) :
    vecCons x u (bit1 i) = vecAlt1 rfl (vecAppend rfl (vecCons x u) (vecCons x u)) i := by
  rw [vecAlt1_vecAppend]; rfl
#align matrix.cons_vec_bit1_eq_alt1 Matrix.cons_vec_bit1_eq_alt1

end bits

@[simp]
theorem cons_vecAlt0 (h : m + 1 + 1 = n + 1 + (n + 1)) (x y : α) (u : Fin m → α) :
    vecAlt0 h (vecCons x (vecCons y u)) =
      vecCons x
        (vecAlt0
          (by
            rwa [add_assoc n, add_comm 1, ← add_assoc, ← add_assoc, add_right_cancel_iff,
              add_right_cancel_iff] at h)
          u) := by
  ext i
  simp_rw [vecAlt0]
  rcases i with ⟨⟨⟩ | i, hi⟩
  · rfl
  · simp [vecAlt0, Nat.add_succ, Nat.succ_add]
#align matrix.cons_vec_alt0 Matrix.cons_vecAlt0

-- Although proved by simp, extracting element 8 of a five-element
-- vector does not work by simp unless this lemma is present.
@[simp]
theorem empty_vecAlt0 (α) {h} : vecAlt0 h (![] : Fin 0 → α) = ![] := by simp
#align matrix.empty_vec_alt0 Matrix.empty_vecAlt0

@[simp]
theorem cons_vecAlt1 (h : m + 1 + 1 = n + 1 + (n + 1)) (x y : α) (u : Fin m → α) :
    vecAlt1 h (vecCons x (vecCons y u)) =
      vecCons y
        (vecAlt1
          (by
            rwa [add_assoc n, add_comm 1, ← add_assoc, ← add_assoc, add_right_cancel_iff,
              add_right_cancel_iff] at h)
          u) := by
  ext i
  simp_rw [vecAlt1]
  rcases i with ⟨⟨⟩ | i, hi⟩
  · rfl
  · simp [vecAlt1, Nat.add_succ, Nat.succ_add]
#align matrix.cons_vec_alt1 Matrix.cons_vecAlt1

-- Although proved by simp, extracting element 9 of a five-element
-- vector does not work by simp unless this lemma is present.
@[simp]
theorem empty_vecAlt1 (α) {h} : vecAlt1 h (![] : Fin 0 → α) = ![] := by simp
#align matrix.empty_vec_alt1 Matrix.empty_vecAlt1

end Val

section Smul

variable {M : Type*} [SMul M α]

@[simp]
theorem smul_empty (x : M) (v : Fin 0 → α) : x • v = ![] :=
  empty_eq _
#align matrix.smul_empty Matrix.smul_empty

@[simp]
theorem smul_cons (x : M) (y : α) (v : Fin n → α) : x • vecCons y v = vecCons (x • y) (x • v) := by
  ext i
  refine' Fin.cases _ _ i <;> simp
#align matrix.smul_cons Matrix.smul_cons

end Smul

section Add

variable [Add α]

@[simp]
theorem empty_add_empty (v w : Fin 0 → α) : v + w = ![] :=
  empty_eq _
#align matrix.empty_add_empty Matrix.empty_add_empty

@[simp]
theorem cons_add (x : α) (v : Fin n → α) (w : Fin n.succ → α) :
    vecCons x v + w = vecCons (x + vecHead w) (v + vecTail w) := by
  ext i
  refine' Fin.cases _ _ i <;> simp [vecHead, vecTail]
#align matrix.cons_add Matrix.cons_add

@[simp]
theorem add_cons (v : Fin n.succ → α) (y : α) (w : Fin n → α) :
    v + vecCons y w = vecCons (vecHead v + y) (vecTail v + w) := by
  ext i
  refine' Fin.cases _ _ i <;> simp [vecHead, vecTail]
#align matrix.add_cons Matrix.add_cons

-- @[simp] -- Porting note: simp can prove this
theorem cons_add_cons (x : α) (v : Fin n → α) (y : α) (w : Fin n → α) :
    vecCons x v + vecCons y w = vecCons (x + y) (v + w) := by simp
#align matrix.cons_add_cons Matrix.cons_add_cons

@[simp]
theorem head_add (a b : Fin n.succ → α) : vecHead (a + b) = vecHead a + vecHead b :=
  rfl
#align matrix.head_add Matrix.head_add

@[simp]
theorem tail_add (a b : Fin n.succ → α) : vecTail (a + b) = vecTail a + vecTail b :=
  rfl
#align matrix.tail_add Matrix.tail_add

end Add

section Sub

variable [Sub α]

@[simp]
theorem empty_sub_empty (v w : Fin 0 → α) : v - w = ![] :=
  empty_eq _
#align matrix.empty_sub_empty Matrix.empty_sub_empty

@[simp]
theorem cons_sub (x : α) (v : Fin n → α) (w : Fin n.succ → α) :
    vecCons x v - w = vecCons (x - vecHead w) (v - vecTail w) := by
  ext i
  refine' Fin.cases _ _ i <;> simp [vecHead, vecTail]
#align matrix.cons_sub Matrix.cons_sub

@[simp]
theorem sub_cons (v : Fin n.succ → α) (y : α) (w : Fin n → α) :
    v - vecCons y w = vecCons (vecHead v - y) (vecTail v - w) := by
  ext i
  refine' Fin.cases _ _ i <;> simp [vecHead, vecTail]
#align matrix.sub_cons Matrix.sub_cons

-- @[simp] -- Porting note: simp can prove this
theorem cons_sub_cons (x : α) (v : Fin n → α) (y : α) (w : Fin n → α) :
    vecCons x v - vecCons y w = vecCons (x - y) (v - w) := by simp
#align matrix.cons_sub_cons Matrix.cons_sub_cons

@[simp]
theorem head_sub (a b : Fin n.succ → α) : vecHead (a - b) = vecHead a - vecHead b :=
  rfl
#align matrix.head_sub Matrix.head_sub

@[simp]
theorem tail_sub (a b : Fin n.succ → α) : vecTail (a - b) = vecTail a - vecTail b :=
  rfl
#align matrix.tail_sub Matrix.tail_sub

end Sub

section Zero

variable [Zero α]

@[simp]
theorem zero_empty : (0 : Fin 0 → α) = ![] :=
  empty_eq _
#align matrix.zero_empty Matrix.zero_empty

@[simp]
theorem cons_zero_zero : vecCons (0 : α) (0 : Fin n → α) = 0 := by
  ext i
  refine' Fin.cases _ _ i
  · rfl
  simp
#align matrix.cons_zero_zero Matrix.cons_zero_zero

@[simp]
theorem head_zero : vecHead (0 : Fin n.succ → α) = 0 :=
  rfl
#align matrix.head_zero Matrix.head_zero

@[simp]
theorem tail_zero : vecTail (0 : Fin n.succ → α) = 0 :=
  rfl
#align matrix.tail_zero Matrix.tail_zero

@[simp]
theorem cons_eq_zero_iff {v : Fin n → α} {x : α} : vecCons x v = 0 ↔ x = 0 ∧ v = 0 :=
  ⟨fun h =>
    ⟨congr_fun h 0, by
      convert congr_arg vecTail h⟩,
    fun ⟨hx, hv⟩ => by simp [hx, hv]⟩
#align matrix.cons_eq_zero_iff Matrix.cons_eq_zero_iff

open Classical

theorem cons_nonzero_iff {v : Fin n → α} {x : α} : vecCons x v ≠ 0 ↔ x ≠ 0 ∨ v ≠ 0 :=
  ⟨fun h => not_and_or.mp (h ∘ cons_eq_zero_iff.mpr), fun h =>
    mt cons_eq_zero_iff.mp (not_and_or.mpr h)⟩
#align matrix.cons_nonzero_iff Matrix.cons_nonzero_iff

end Zero

section Neg

variable [Neg α]

@[simp]
theorem neg_empty (v : Fin 0 → α) : -v = ![] :=
  empty_eq _
#align matrix.neg_empty Matrix.neg_empty

@[simp]
theorem neg_cons (x : α) (v : Fin n → α) : -vecCons x v = vecCons (-x) (-v) := by
  ext i
  refine' Fin.cases _ _ i <;> simp
#align matrix.neg_cons Matrix.neg_cons

@[simp]
theorem head_neg (a : Fin n.succ → α) : vecHead (-a) = -vecHead a :=
  rfl
#align matrix.head_neg Matrix.head_neg

@[simp]
theorem tail_neg (a : Fin n.succ → α) : vecTail (-a) = -vecTail a :=
  rfl
#align matrix.tail_neg Matrix.tail_neg

end Neg

end Matrix<|MERGE_RESOLUTION|>--- conflicted
+++ resolved
@@ -258,15 +258,9 @@
 This turns out to be helpful when providing simp lemmas to reduce `![a, b, c] n`, and also means
 that `vecAppend ho u v 0` is valid. `Fin.append u v 0` is not valid in this case because there is
 no `Zero (Fin (m + n))` instance. -/
-<<<<<<< HEAD
-def vecAppend {α : Type _} {o : ℕ} (ho : o = m + n) (u : Fin m → α) (v : Fin n → α) : Fin o → α :=
+def vecAppend {α : Type*} {o : ℕ} (ho : o = m + n) (u : Fin m → α) (v : Fin n → α) : Fin o → α :=
   Fin.append u v ∘ Fin.cast ho
 #align matrix.vec_append Matrix.vecAppendₓ
-=======
-def vecAppend {α : Type*} {o : ℕ} (ho : o = m + n) (u : Fin m → α) (v : Fin n → α) : Fin o → α :=
-  Fin.append u v ∘ Fin.castIso ho
-#align matrix.vec_append Matrix.vecAppend
->>>>>>> c532d7b8
 
 theorem vecAppend_eq_ite {α : Type*} {o : ℕ} (ho : o = m + n) (u : Fin m → α) (v : Fin n → α) :
     vecAppend ho u v = fun i : Fin o =>
