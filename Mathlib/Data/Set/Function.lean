--- conflicted
+++ resolved
@@ -665,11 +665,7 @@
 
 -- A specialization of `injOn_of_injective` for `Subtype.val`.
 theorem injOn_subtype_val {s : Set { x // p x }} : Set.InjOn Subtype.val s :=
-<<<<<<< HEAD
-  injOn_of_injective Subtype.coe_injective s
-=======
   Subtype.coe_injective.injOn s
->>>>>>> 944ee07e
 
 lemma injOn_id (s : Set α) : InjOn id s := injective_id.injOn _
 #align set.inj_on_id Set.injOn_id
