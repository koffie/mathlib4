/-
Copyright (c) 2023 Xavier Roblot. All rights reserved.
Released under Apache 2.0 license as described in the file LICENSE.
Authors: Xavier Roblot

! This file was ported from Lean 3 source module number_theory.number_field.units
! leanprover-community/mathlib commit 00f91228655eecdcd3ac97a7fd8dbcb139fe990a
! Please do not edit these lines, except to modify the commit id
! if you have ported upstream changes.
-/
<<<<<<< HEAD
import Mathlib.NumberTheory.NumberField.CanonicalEmbedding
import Mathlib.NumberTheory.NumberField.Norm
import Mathlib.RingTheory.Ideal.Norm
=======
import Mathlib.GroupTheory.Torsion
import Mathlib.NumberTheory.NumberField.Embeddings
import Mathlib.NumberTheory.NumberField.Norm
import Mathlib.RingTheory.RootsOfUnity.Basic
>>>>>>> 4a13f866

/-!
# Units of a number field
We prove results about the group `(𝓞 K)ˣ` of units of the ring of integers `𝓞 K` of a number
field `K`.

## Main results
* `isUnit_iff_norm`: an algebraic integer `x : 𝓞 K` is a unit if and only if `|norm ℚ x| = 1`

## Tags
number field, units
 -/

-- See: https://github.com/leanprover/lean4/issues/2220
local macro_rules | `($x ^ $y)   => `(HPow.hPow $x $y)

open scoped NumberField

noncomputable section

open NumberField Units

section Rat

theorem Rat.RingOfIntegers.isUnit_iff {x : 𝓞 ℚ} : IsUnit x ↔ (x : ℚ) = 1 ∨ (x : ℚ) = -1 := by
  simp_rw [(isUnit_map_iff (Rat.ringOfIntegersEquiv : 𝓞 ℚ →+* ℤ) x).symm, Int.isUnit_iff,
    RingEquiv.coe_toRingHom, RingEquiv.map_eq_one_iff, RingEquiv.map_eq_neg_one_iff, ←
    Subtype.coe_injective.eq_iff]; rfl
#align rat.ring_of_integers.is_unit_iff Rat.RingOfIntegers.isUnit_iff

end Rat

variable (K : Type _) [Field K]

section IsUnit

attribute [local instance] NumberField.ringOfIntegersAlgebra

variable {K}

theorem isUnit_iff_norm [NumberField K] {x : 𝓞 K} :
    IsUnit x ↔ |(RingOfIntegers.norm ℚ x : ℚ)| = 1 := by
  convert (RingOfIntegers.isUnit_norm ℚ (F := K)).symm
  rw [← abs_one, abs_eq_abs, ← Rat.RingOfIntegers.isUnit_iff]
#align is_unit_iff_norm isUnit_iff_norm

end IsUnit

<<<<<<< HEAD
namespace NumberField.Units
=======
namespace NumberField.units
>>>>>>> 4a13f866

section coe

/-- The `MonoidHom` from the group of units `(𝓞 K)ˣ` to the field `K`. -/
def coe_to_field : (𝓞 K)ˣ →* K := (Units.coeHom K).comp (map (algebraMap (𝓞 K) K))

<<<<<<< HEAD
=======
variable {K}

@[coe] def to_field (x : (𝓞 K)ˣ) : K := coe_to_field K x

variable (K)

>>>>>>> 4a13f866
theorem coe_to_field_injective : Function.Injective (coe_to_field K) :=
  fun _ _ h => Units.eq_iff.mp (SetCoe.ext h)

/-- There is a natural coercion from `(𝓞 K)ˣ` to `(𝓞 K)` and then from `(𝓞 K)` to `K` but it is
useful to also have a direct one from `(𝓞 K)ˣ` to `K`. -/
<<<<<<< HEAD
instance : Coe (𝓞 K)ˣ K := ⟨coe_to_field K⟩

theorem ext {x y : (𝓞 K)ˣ} : x = y ↔ (x : K) = (y : K) := (coe_to_field_injective K).eq_iff.symm

theorem ne_zero (x : (𝓞 K)ˣ) : (x : K) ≠ 0 :=
  Subtype.coe_injective.ne_iff.mpr (_root_.Units.ne_zero x)
=======
instance : Coe (𝓞 K)ˣ K := ⟨to_field⟩

@[ext]
theorem ext {x y : (𝓞 K)ˣ} (h : (x : K) = y) : x = y := (coe_to_field_injective K).eq_iff.mp h

theorem map_pow (x : (𝓞 K)ˣ) (n : ℕ) : (x ^ n : K) = (x : K) ^ n :=
  _root_.map_pow (coe_to_field K) x n

theorem map_one : ((1 : (𝓞 K)ˣ) : K) = 1 := rfl
>>>>>>> 4a13f866

end coe

open NumberField.InfinitePlace

section torsion

/-- The torsion subgroup of the group of units. -/
def torsion : Subgroup (𝓞 K)ˣ := CommGroup.torsion (𝓞 K)ˣ

theorem mem_torsion {x : (𝓞 K)ˣ} [NumberField K] :
    x ∈ torsion K ↔ ∀ w : InfinitePlace K, w x = 1 := by
  rw [eq_iff_eq (x : K) 1, torsion, CommGroup.mem_torsion, isOfFinOrder_iff_pow_eq_one]
  refine ⟨fun ⟨n, h_pos, h_eq⟩ φ => ?_, fun h => ?_⟩
  · refine norm_map_one_of_pow_eq_one φ.toMonoidHom (k := ⟨n, h_pos⟩) ?_
    rw [PNat.mk_coe, ← map_pow, h_eq, map_one]
  · obtain ⟨n, hn, hx⟩ := Embeddings.pow_eq_one_of_norm_eq_one K ℂ x.val.prop h
<<<<<<< HEAD
    exact ⟨n, hn, by rwa [ext, map_pow, map_one]⟩
=======
    exact ⟨n, hn, by ext; rwa [map_pow, map_one]⟩
>>>>>>> 4a13f866
end torsion

instance : Nonempty (torsion K) := ⟨1⟩

/-- The torsion subgroup is finite. -/
instance [NumberField K] : Fintype (torsion K) := by
  refine @Fintype.ofFinite _ (Set.finite_coe_iff.mpr ?_)
  refine Set.Finite.of_finite_image ?_ ((coe_to_field_injective K).injOn _)
  refine (Embeddings.finite_of_norm_le K ℂ 1).subset
    (fun a ⟨u, ⟨h_tors, h_ua⟩⟩ => ⟨?_, fun φ => ?_⟩)
  · rw [← h_ua]
    exact u.val.prop
  · rw [← h_ua]
    exact le_of_eq ((eq_iff_eq _ 1).mp ((mem_torsion K).mp h_tors) φ)

/-- The torsion subgroup is cylic. -/
instance [NumberField K] : IsCyclic (torsion K) := subgroup_units_cyclic _

/-- The order of the torsion subgroup as positive integer. -/
def torsion_order [NumberField K] : ℕ+ := ⟨Fintype.card (torsion K), Fintype.card_pos⟩

<<<<<<< HEAD
namespace dirichlet
-- This section is devoted to the proof of Dirichlet's unit theorem
-- We define a group morphism from `(𝓞 K)ˣ` to `{w : InfinitePlace K // w ≠ w₀} → ℝ` where `w₀`
-- is a distinguished (arbitrary) infinite place, prove that its kernel is the torsion subgroup
-- (see `log_embedding_eq_zero_iff`) and that its image, called `unit_lattice`, is a full
-- `ℤ`-lattice. It follows that is a free `ℤ`-module (see `unit_lattice_moduleFree `) of
-- rank `card (InfinitePlaces K) - 1` (see `unit_lattice_rank`).
-- To prove that the `unit_lattice` is a full `ℤ`-lattice, we need to prove that it is discrete
-- (see `unit_lattice_inter_ball_finite`) and that it spans the full space over `ℝ`
-- (see ` unit_lattice_span_eq_top`); this is the main part of the proof, see the section
-- `span_top` below for more details.

open scoped Classical BigOperators

variable [NumberField K]

variable {K}

/-- The distinguished infinite place. -/
def w₀ : InfinitePlace K := (inferInstance : Nonempty (InfinitePlace K)).some

variable (K)

/-- The logarithmic embedding of the units (seen as an `Additive` group). -/
def log_embedding : Additive ((𝓞 K)ˣ) →+ ({w : InfinitePlace K // w ≠ w₀} → ℝ) :=
{ toFun := fun x w => mult K w * Real.log (w.val (Additive.toMul x))
  map_zero' := by simp; rfl
  map_add' := by
    intro _ _
    simp [ne_eq, toMul_add, map_mul, map_eq_zero, ne_zero, Real.log_mul, mul_add]
    rfl }

@[simp]
theorem log_embedding_component (x : (𝓞 K)ˣ) (w : {w : InfinitePlace K // w ≠ w₀}) :
    (log_embedding K x) w = mult K w * Real.log (w.val x) := rfl

theorem log_embedding_sum_component (x : (𝓞 K)ˣ) :
    ∑ w, log_embedding K x w = - mult K w₀ * Real.log (w₀ (x : K)) := by
  have h := congrArg Real.log (prod_mult_eq_abs_norm K x)
  rw [show |(Algebra.norm ℚ) (x : K)| = 1 from isUnit_iff_norm.mp x.isUnit, Rat.cast_one,
    Real.log_one, Real.log_prod] at h
  · simp_rw [Real.log_pow] at h
    rw [← Finset.insert_erase (Finset.mem_univ w₀), Finset.sum_insert (Finset.not_mem_erase w₀
      Finset.univ), add_comm, add_eq_zero_iff_eq_neg] at h
    convert h using 1
    · refine (Finset.sum_subtype _ (fun w => ?_) (fun w => (mult K w) * (Real.log (w ↑x)))).symm
      exact ⟨Finset.ne_of_mem_erase, fun h => Finset.mem_erase_of_ne_of_mem h (Finset.mem_univ w)⟩
    · norm_num
  · exact fun w _ => pow_ne_zero _ (AbsoluteValue.ne_zero _ (ne_zero K x))

theorem mult_log_place_eq_zero {x : (𝓞 K)ˣ} {w : InfinitePlace K} :
    mult K w * Real.log (w x) = 0 ↔ w.val x = 1 := by
  rw [mul_eq_zero, or_iff_right, Real.log_eq_zero, or_iff_right, or_iff_left]
  · have : 0 ≤ w.val x := AbsoluteValue.nonneg _ _
    linarith
  · simp only [ne_eq, map_eq_zero, ne_zero K x]
  · refine (ne_of_gt ?_)
    rw [mult]; split_ifs <;> norm_num

theorem log_embedding_eq_zero_iff (x : (𝓞 K)ˣ) :
    log_embedding K x = 0 ↔ x ∈ torsion K := by
  rw [mem_torsion]
  refine ⟨fun h w => ?_, fun h => ?_⟩
  · by_cases hw : w = w₀
    · suffices - mult K w₀ * Real.log (w₀ (x : K)) = 0 by
        rw [neg_mul, neg_eq_zero, ← hw] at this
        exact (mult_log_place_eq_zero K).mp this
      rw [← log_embedding_sum_component, Finset.sum_eq_zero]
      exact fun w _ => congrFun h w
    · exact (mult_log_place_eq_zero K).mp (congrFun h ⟨w, hw⟩)
  · ext w
    rw [log_embedding_component, h w.val, Real.log_one, mul_zero, Pi.zero_apply]

/-- The lattice formed by the image of the logarithmic embedding. -/
noncomputable def unit_lattice : AddSubgroup ({w : InfinitePlace K // w ≠ w₀} → ℝ) :=
  AddSubgroup.map (log_embedding K) ⊤

theorem log_embedding_component_le {r : ℝ} {x : (𝓞 K)ˣ} (hr : 0 ≤ r) (h : ‖log_embedding K x‖ ≤ r)
    (w : {w : InfinitePlace K // w ≠ w₀}) : |log_embedding K x w| ≤ r := by
  lift r to NNReal using hr
  simp_rw [Pi.norm_def, NNReal.coe_le_coe, Finset.sup_le_iff, ← NNReal.coe_le_coe] at h
  exact h w (Finset.mem_univ _)

theorem log_le_of_log_embedding_le {r : ℝ} {x : (𝓞 K)ˣ} (hr : 0 ≤ r) (h : ‖log_embedding K x‖ ≤ r)
    (w : InfinitePlace K) : |Real.log (w x)| ≤ (Fintype.card (InfinitePlace K)) * r := by
  have tool : ∀ x : ℝ, 0 ≤ x → x ≤ mult K w * x := fun x hx => by
      nth_rw 1 [← one_mul x]
      refine mul_le_mul ?_ le_rfl hx ?_
      all_goals { rw [mult]; split_ifs <;> norm_num }
  by_cases hw : w = w₀
  · have hyp := congrArg (‖·‖) (log_embedding_sum_component K x).symm
    replace hyp := (le_of_eq hyp).trans (norm_sum_le _ _)
    simp_rw [norm_mul, norm_neg, Real.norm_eq_abs, Nat.abs_cast] at hyp
    refine (le_trans ?_ hyp).trans ?_
    · rw [← hw]
      exact tool _ (abs_nonneg _)
    · refine (Finset.sum_le_card_nsmul Finset.univ _  _
        (fun w _ => log_embedding_component_le K hr h w)).trans ?_
      rw [nsmul_eq_mul]
      refine mul_le_mul ?_ le_rfl hr (Fintype.card (InfinitePlace K)).cast_nonneg
      simp [Finset.card_univ]
  · have hyp := log_embedding_component_le K hr h ⟨w, hw⟩
    rw [log_embedding_component, abs_mul, Nat.abs_cast] at hyp
    refine (le_trans ?_ hyp).trans ?_
    · exact tool _ (abs_nonneg _)
    · nth_rw 1 [← one_mul r]
      exact mul_le_mul (Nat.one_le_cast.mpr Fintype.card_pos) (le_of_eq rfl) hr (Nat.cast_nonneg _)

theorem unit_lattice_inter_ball_finite (r : ℝ) :
    ((unit_lattice K : Set ({ w : InfinitePlace K // w ≠ w₀} → ℝ)) ∩
      Metric.closedBall 0 r).Finite := by
  obtain hr | hr := lt_or_le r 0
  · convert Set.finite_empty
    rw [Metric.closedBall_eq_empty.mpr hr]
    exact Set.inter_empty _
  · suffices Set.Finite {x : (𝓞 K)ˣ | IsIntegral ℤ (x : K) ∧
        ∀ (φ : K →+* ℂ), ‖φ x‖ ≤ Real.exp ((Fintype.card (InfinitePlace K)) * r)} by
      refine (Set.Finite.image (log_embedding K) this).subset ?_
      rintro _ ⟨⟨x, ⟨_, rfl⟩⟩, hx⟩
      refine ⟨x, ⟨x.val.prop, (le_iff_le _ _).mp (fun w => (Real.log_le_iff_le_exp ?_).mp ?_)⟩, rfl⟩
      · exact pos_iff.mpr (ne_zero K x)
      · rw [mem_closedBall_zero_iff] at hx
        exact (le_abs_self _).trans (log_le_of_log_embedding_le K hr hx w)
    refine Set.Finite.of_finite_image ?_ ((coe_to_field_injective K).injOn _)
    refine (Embeddings.finite_of_norm_le K ℂ
        (Real.exp ((Fintype.card (InfinitePlace K)) * r))).subset ?_
    rintro _ ⟨x, ⟨⟨h_int, h_le⟩, rfl⟩⟩
    exact ⟨h_int, h_le⟩

section span_top
-- To prove that the span over `ℝ` of the `unit_lattice` is equal to the full space, we construct
-- for each infinite place `w₁ ≠ w₀` an unit `u_w₁` of `K` such that, for all infinite place
-- `w` such that `w ≠ w₁`, we have `Real.log w (u_w₁) < 0` (and thus `Real.log w₁ (u_w₁) > 0`).
-- It follows then from a determinant computation (using `Matrix.det_ne_zero_of_neg`) that the
-- image by `log_embedding` of these units is a `ℝ`-linearly independent family.
-- The unit `u_w₁` is obtained by construction a sequence `seq n` of nonzero algebraic integers
-- that is strictly decreasing at infinite places distinct from `w₁` and of bounded norms. Since
-- there are finitely many ideals of bounded norms, there exists two terms in the sequence defining
-- the same ideal and their quotient is the unit `u_w₁` (see `exists_unit`).

open NumberField.mixedEmbedding NNReal

variable (w₁ : InfinitePlace K) {B : ℕ} (hB : minkowski_bound K < (constant_factor K) * B)

/-- This result shows that there always exists a next term of the sequence. -/
theorem seq.next {x : 𝓞 K} (hx : x ≠ 0) :
    ∃ y : 𝓞 K, y ≠ 0 ∧ (∀ w, w ≠ w₁ → w y < w x) ∧ |Algebra.norm ℚ (y : K)| ≤ B := by
  let f : InfinitePlace K → ℝ≥0 :=
    fun w => ⟨(w x) / 2, div_nonneg (AbsoluteValue.nonneg _ _) (by norm_num)⟩
  suffices ∀ w, w ≠ w₁ → f w ≠ 0 by
    obtain ⟨g, h_geqf, h_gprod⟩ := adjust_f K B this
    obtain ⟨y, h_ynz, h_yle⟩ := exists_ne_zero_mem_ring_of_integers_lt (f := g)
      (by rw [convex_body_volume]; convert hB; exact congrArg ((↑): NNReal → ENNReal) h_gprod)
    refine ⟨y, h_ynz, fun w hw => (h_geqf w hw ▸ h_yle w).trans ?_, ?_⟩
    · rw [← Rat.cast_le (K := ℝ), Rat.cast_coe_nat]
      calc
        _ = ∏ w : InfinitePlace K, w y ^ mult K w   := (prod_mult_eq_abs_norm K y).symm
        _ ≤ ∏ w : InfinitePlace K, (g w : ℝ) ^ mult K w   := ?_
        _ ≤ (B : ℝ)      := ?_
      · refine Finset.prod_le_prod ?_ ?_
        exact fun _ _ => pow_nonneg (by positivity) _
        exact fun w _ => pow_le_pow_of_le_left (by positivity) (le_of_lt (h_yle w)) (mult K w)
      · simp_rw [← coe_pow, ← NNReal.coe_prod]
        exact le_of_eq (congrArg toReal h_gprod)
    · refine div_lt_self ?_ (by norm_num)
      simp only [pos_iff, ne_eq, ZeroMemClass.coe_eq_zero, hx]
  intro _ _
  rw [ne_eq, Nonneg.mk_eq_zero, div_eq_zero_iff, map_eq_zero, not_or, ZeroMemClass.coe_eq_zero]
  exact ⟨hx, by norm_num⟩

/-- An infinite sequence of nonzero algebraic integers of `K` satisfying the following properties:
• `seq n` is nonzero;
• for `w : InfinitePlace K`, `w ≠ w₁ → w (seq n+1) < w (seq n)`;
• `∣norm (seq n)∣ ≤ B`. -/
def seq : ℕ → { x : 𝓞 K // x ≠ 0 }
  | 0 => ⟨1, by norm_num⟩
  | n + 1 =>
    ⟨(seq.next K w₁ hB (seq n).prop).choose, (seq.next K w₁ hB (seq n).prop).choose_spec.1⟩

/-- The terms of the sequence are nonzero. -/
theorem seq.ne_zero (n : ℕ) : (seq K w₁ hB n : K) ≠ 0 := by
  refine (map_ne_zero_iff (algebraMap (𝓞 K) K) ?_).mpr (seq K w₁ hB n).prop
  exact IsFractionRing.injective { x // x ∈ 𝓞 K } K

/-- The sequence is strictly decreasing at infinite places different from `w₁`. -/
theorem seq.antitone {n m : ℕ} (h : n < m) :
    ∀ w : InfinitePlace K, w ≠ w₁ → w (seq K w₁ hB m) < w (seq K w₁ hB n) := by
  induction m with
  | zero =>
      exfalso
      exact Nat.not_succ_le_zero n h
  | succ m m_ih =>
      intro w hw
      cases eq_or_lt_of_le (Nat.le_of_lt_succ h) with
      | inl hr =>
          rw [hr]
          exact (seq.next K w₁ hB (seq K w₁ hB m).prop).choose_spec.2.1 w hw
      | inr hr =>
          refine lt_trans ?_ (m_ih hr w hw)
          exact (seq.next K w₁ hB (seq K w₁ hB m).prop).choose_spec.2.1 w hw

/-- The terms of the sequence have bounded norms. -/
theorem seq.norm_bdd (n : ℕ) :
    1 ≤ Int.natAbs (Algebra.norm ℤ (seq K w₁ hB n : 𝓞 K)) ∧
      Int.natAbs (Algebra.norm ℤ (seq K w₁ hB n : 𝓞 K)) ≤ B := by
  cases n with
  | zero =>
      have : 1 ≤ B := by
        contrapose! hB
        simp only [Nat.lt_one_iff.mp hB, CharP.cast_eq_zero, mul_zero, zero_le]
      simp only [ne_eq, seq, map_one, Int.natAbs_one, le_refl, this, and_self]
  | succ n =>
      refine ⟨Nat.succ_le_iff.mpr (Int.natAbs_pos.mpr ?_), ?_⟩
      · exact Algebra.norm_ne_zero_iff.mpr (seq K w₁ hB n.succ).prop
      · rw [← Nat.cast_le (α := ℚ), Int.cast_natAbs, Int.cast_abs]
        change |algebraMap ℤ ℚ _| ≤ _
        rw [← Algebra.norm_localization ℤ (Sₘ := K) (nonZeroDivisors ℤ)]
        exact (seq.next K w₁ hB (seq K w₁ hB n).prop).choose_spec.2.2

/-- Construct an unit associated to the place `w₁`. The family, for `w₁ ≠ w₀`, formed by the
image by the `log_embedding` of these units  is `ℝ`-linearly independent, see
`unit_lattice_span_eq_top`. -/
theorem exists_unit (w₁ : InfinitePlace K ) :
    ∃ u : (𝓞 K)ˣ, (∀ w : InfinitePlace K, w ≠ w₁ → Real.log (w u) < 0) := by
  obtain ⟨B, hB⟩ : ∃ B : ℕ, minkowski_bound K < (constant_factor K) * B := by
    simp_rw [mul_comm]
    refine ENNReal.exists_nat_mul_gt ?_ ?_
    exact ne_of_gt (constant_factor_pos K)
    exact ne_of_lt (minkowski_bound_lt_top K)
  rsuffices ⟨n, m, hnm, h⟩ : ∃ n m, n < m ∧
      (Ideal.span ({ (seq K w₁ hB n : 𝓞 K) }) = Ideal.span ({ (seq K w₁ hB m : 𝓞 K) }))
  · have hu := Ideal.span_singleton_eq_span_singleton.mp h
    refine ⟨hu.choose, fun w hw => Real.log_neg ?_ ?_⟩
    · simp only [pos_iff, ne_eq, ZeroMemClass.coe_eq_zero, ne_zero]
    · calc
        _ = w ((seq K w₁ hB m : K) * (seq K w₁ hB n : K)⁻¹) := ?_
        _ = w (seq K w₁ hB m) * w (seq K w₁ hB n)⁻¹         := map_mul _ _ _
        _ < 1                                               := ?_
      · rw [← congrArg ((↑) : (𝓞 K) → K) hu.choose_spec, mul_comm, Submonoid.coe_mul, ← mul_assoc,
          inv_mul_cancel (seq.ne_zero K w₁ hB n), one_mul]
        rfl
      · rw [map_inv₀, mul_inv_lt_iff (pos_iff.mpr (seq.ne_zero K w₁ hB n)), mul_one]
        exact seq.antitone K w₁ hB hnm w hw
  refine Set.Finite.exists_lt_map_eq_of_forall_mem
    (t := { I : Ideal (𝓞 K) | 1 ≤ Ideal.absNorm I ∧ Ideal.absNorm I ≤ B })
    (fun n => ?_) ?_
  · rw [Set.mem_setOf_eq, Ideal.absNorm_span_singleton]
    exact seq.norm_bdd K w₁ hB n
  · rw [show { I : Ideal (𝓞 K) | 1 ≤ Ideal.absNorm I ∧ Ideal.absNorm I ≤ B } =
          (⋃ n ∈ Set.Icc 1 B, { I : Ideal (𝓞 K) | Ideal.absNorm I = n }) by ext; simp]
    exact Set.Finite.biUnion (Set.finite_Icc _ _) (fun n hn => Ideal.finite_setOf_absNorm_eq hn.1)

theorem unit_lattice_span_eq_top :
    Submodule.span ℝ (unit_lattice K : Set ({w : InfinitePlace K // w ≠ w₀} → ℝ)) = ⊤ := by
  refine le_antisymm (le_top) ?_
  -- The standard basis
  let B := Pi.basisFun ℝ {w : InfinitePlace K // w ≠ w₀}
  -- The family of units constructed above
  let v := fun w : { w : InfinitePlace K // w ≠ w₀ } => log_embedding K ((exists_unit K w).choose)
  -- To prove the result, it is enough to prove that the family `v` is linearly independent
  suffices B.det v ≠ 0 by
    rw [← isUnit_iff_ne_zero, ← is_basis_iff_det] at this
    rw [← this.2]
    exact Submodule.span_monotone (fun _ ⟨w, hw⟩ =>
      ⟨(exists_unit K w).choose, trivial, by rw [← hw]⟩)
  rw [Basis.det_apply]
  -- We use a specific lemma to prove that this determinant is nonzero
  refine Matrix.det_ne_zero_of_neg (fun i j hij => ?_) (fun j => ?_)
  · rw [Basis.coePiBasisFun.toMatrix_eq_transpose, Matrix.transpose_apply]
    refine mul_neg_of_pos_of_neg ?_ ((exists_unit K j).choose_spec i ?_)
    · rw [mult]; split_ifs <;> norm_num
    · exact Subtype.ext_iff_val.not.mp hij
  · simp_rw [Basis.coePiBasisFun.toMatrix_eq_transpose, Matrix.transpose_apply,
      log_embedding_sum_component]
    refine mul_pos_of_neg_of_neg ?_ ?_
    · rw [mult]; split_ifs <;> norm_num
    · exact (exists_unit K j).choose_spec _ j.prop.symm

end span_top

/-- The unit rank of the number field `K`, it is equal to `card (InfinitePlace K) - 1`. -/
def _root_.NumberField.Units.rank : ℕ := Fintype.card (InfinitePlace K) - 1

open FiniteDimensional

theorem rank_space :
    finrank ℝ ({w : InfinitePlace K // w ≠ w₀} → ℝ) = rank K := by
  simp only [finrank_fintype_fun_eq_card, Fintype.card_subtype_compl,
    Fintype.card_ofSubsingleton, rank]

theorem unit_lattice_moduleFree : Module.Free ℤ (unit_lattice K) :=
Zlattice.module_free ℝ ((unit_lattice_inter_ball_finite K)) (unit_lattice_span_eq_top K)

theorem unit_lattice.rank : finrank ℤ (unit_lattice K) = rank K := by
  rw [← rank_space]
  exact Zlattice.rank ℝ ((unit_lattice_inter_ball_finite K)) (unit_lattice_span_eq_top K)

end dirichlet

end NumberField.Units
=======
/-- If `k` does not divide `torsion_order` then there are no nontrivial roots of unity of
  order dividing `k`. -/
theorem rootsOfUnity_eq_one [NumberField K] {k : ℕ+} (hc : Nat.coprime k (torsion_order K)) :
    ζ ∈ rootsOfUnity k (𝓞 K) ↔ ζ = 1 := by
  rw [mem_rootsOfUnity]
  refine ⟨fun h => ?_, fun h => by rw [h, one_pow]⟩
  refine orderOf_eq_one_iff.mp (Nat.eq_one_of_dvd_coprimes hc ?_ ?_)
  · exact orderOf_dvd_of_pow_eq_one h
  · have hζ : ζ ∈ torsion K := by
      rw [torsion, CommGroup.mem_torsion, isOfFinOrder_iff_pow_eq_one]
      exact ⟨k, k.prop, h⟩
    rw [orderOf_submonoid (⟨ζ, hζ⟩ : torsion K)]
    exact orderOf_dvd_card_univ

/-- The group of roots of unity of order dividing `torsion_order` is equal to the torsion
group. -/
theorem rootsOfUnity_eq_torsion [NumberField K] :
    rootsOfUnity (torsion_order K) (𝓞 K) = torsion K := by
  ext ζ
  rw [torsion, mem_rootsOfUnity]
  refine ⟨fun h => ?_, fun h => ?_⟩
  · rw [CommGroup.mem_torsion, isOfFinOrder_iff_pow_eq_one]
    exact ⟨↑(torsion_order K), (torsion_order K).prop, h⟩
  · exact Subtype.ext_iff.mp (@pow_card_eq_one (torsion K) _ ⟨ζ, h⟩ _)

end NumberField.units
>>>>>>> 4a13f866
<|MERGE_RESOLUTION|>--- conflicted
+++ resolved
@@ -8,16 +8,10 @@
 ! Please do not edit these lines, except to modify the commit id
 ! if you have ported upstream changes.
 -/
-<<<<<<< HEAD
 import Mathlib.NumberTheory.NumberField.CanonicalEmbedding
 import Mathlib.NumberTheory.NumberField.Norm
 import Mathlib.RingTheory.Ideal.Norm
-=======
-import Mathlib.GroupTheory.Torsion
-import Mathlib.NumberTheory.NumberField.Embeddings
-import Mathlib.NumberTheory.NumberField.Norm
 import Mathlib.RingTheory.RootsOfUnity.Basic
->>>>>>> 4a13f866
 
 /-!
 # Units of a number field
@@ -66,49 +60,44 @@
 
 end IsUnit
 
-<<<<<<< HEAD
 namespace NumberField.Units
-=======
-namespace NumberField.units
->>>>>>> 4a13f866
 
 section coe
 
 /-- The `MonoidHom` from the group of units `(𝓞 K)ˣ` to the field `K`. -/
 def coe_to_field : (𝓞 K)ˣ →* K := (Units.coeHom K).comp (map (algebraMap (𝓞 K) K))
 
-<<<<<<< HEAD
-=======
 variable {K}
 
+/-- The coercion of `x : (𝓞 K)ˣ` into `K`. -/
 @[coe] def to_field (x : (𝓞 K)ˣ) : K := coe_to_field K x
 
 variable (K)
 
->>>>>>> 4a13f866
 theorem coe_to_field_injective : Function.Injective (coe_to_field K) :=
   fun _ _ h => Units.eq_iff.mp (SetCoe.ext h)
 
 /-- There is a natural coercion from `(𝓞 K)ˣ` to `(𝓞 K)` and then from `(𝓞 K)` to `K` but it is
 useful to also have a direct one from `(𝓞 K)ˣ` to `K`. -/
-<<<<<<< HEAD
-instance : Coe (𝓞 K)ˣ K := ⟨coe_to_field K⟩
-
-theorem ext {x y : (𝓞 K)ˣ} : x = y ↔ (x : K) = (y : K) := (coe_to_field_injective K).eq_iff.symm
-
+instance : Coe (𝓞 K)ˣ K := ⟨to_field⟩
+
+@[ext]
+theorem ext {x y : (𝓞 K)ˣ} (h : (x : K) = y) : x = y := (coe_to_field_injective K).eq_iff.mp h
+
+@[simp]
+theorem map_mul (x y : (𝓞 K)ˣ) : ((x * y : (𝓞 K)ˣ) : K) = (x : K) * (y : K) :=
+  _root_.map_mul (coe_to_field K) x y
+
+@[simp]
+theorem map_pow (x : (𝓞 K)ˣ) (n : ℕ) : (x ^ n : K) = (x : K) ^ n :=
+  _root_.map_pow (coe_to_field K) x n
+
+@[simp]
+theorem map_one : ((1 : (𝓞 K)ˣ) : K) = 1 := rfl
+
+@[simp]
 theorem ne_zero (x : (𝓞 K)ˣ) : (x : K) ≠ 0 :=
   Subtype.coe_injective.ne_iff.mpr (_root_.Units.ne_zero x)
-=======
-instance : Coe (𝓞 K)ˣ K := ⟨to_field⟩
-
-@[ext]
-theorem ext {x y : (𝓞 K)ˣ} (h : (x : K) = y) : x = y := (coe_to_field_injective K).eq_iff.mp h
-
-theorem map_pow (x : (𝓞 K)ˣ) (n : ℕ) : (x ^ n : K) = (x : K) ^ n :=
-  _root_.map_pow (coe_to_field K) x n
-
-theorem map_one : ((1 : (𝓞 K)ˣ) : K) = 1 := rfl
->>>>>>> 4a13f866
 
 end coe
 
@@ -126,12 +115,7 @@
   · refine norm_map_one_of_pow_eq_one φ.toMonoidHom (k := ⟨n, h_pos⟩) ?_
     rw [PNat.mk_coe, ← map_pow, h_eq, map_one]
   · obtain ⟨n, hn, hx⟩ := Embeddings.pow_eq_one_of_norm_eq_one K ℂ x.val.prop h
-<<<<<<< HEAD
-    exact ⟨n, hn, by rwa [ext, map_pow, map_one]⟩
-=======
     exact ⟨n, hn, by ext; rwa [map_pow, map_one]⟩
->>>>>>> 4a13f866
-end torsion
 
 instance : Nonempty (torsion K) := ⟨1⟩
 
@@ -152,7 +136,33 @@
 /-- The order of the torsion subgroup as positive integer. -/
 def torsion_order [NumberField K] : ℕ+ := ⟨Fintype.card (torsion K), Fintype.card_pos⟩
 
-<<<<<<< HEAD
+/-- If `k` does not divide `torsion_order` then there are no nontrivial roots of unity of
+  order dividing `k`. -/
+theorem rootsOfUnity_eq_one [NumberField K] {k : ℕ+} (hc : Nat.coprime k (torsion_order K)) :
+    ζ ∈ rootsOfUnity k (𝓞 K) ↔ ζ = 1 := by
+  rw [mem_rootsOfUnity]
+  refine ⟨fun h => ?_, fun h => by rw [h, one_pow]⟩
+  refine orderOf_eq_one_iff.mp (Nat.eq_one_of_dvd_coprimes hc ?_ ?_)
+  · exact orderOf_dvd_of_pow_eq_one h
+  · have hζ : ζ ∈ torsion K := by
+      rw [torsion, CommGroup.mem_torsion, isOfFinOrder_iff_pow_eq_one]
+      exact ⟨k, k.prop, h⟩
+    rw [orderOf_submonoid (⟨ζ, hζ⟩ : torsion K)]
+    exact orderOf_dvd_card_univ
+
+/-- The group of roots of unity of order dividing `torsion_order` is equal to the torsion
+group. -/
+theorem rootsOfUnity_eq_torsion [NumberField K] :
+    rootsOfUnity (torsion_order K) (𝓞 K) = torsion K := by
+  ext ζ
+  rw [torsion, mem_rootsOfUnity]
+  refine ⟨fun h => ?_, fun h => ?_⟩
+  · rw [CommGroup.mem_torsion, isOfFinOrder_iff_pow_eq_one]
+    exact ⟨↑(torsion_order K), (torsion_order K).prop, h⟩
+  · exact Subtype.ext_iff.mp (@pow_card_eq_one (torsion K) _ ⟨ζ, h⟩ _)
+
+end torsion
+
 namespace dirichlet
 -- This section is devoted to the proof of Dirichlet's unit theorem
 -- We define a group morphism from `(𝓞 K)ˣ` to `{w : InfinitePlace K // w ≠ w₀} → ℝ` where `w₀`
@@ -363,7 +373,7 @@
       have : 1 ≤ B := by
         contrapose! hB
         simp only [Nat.lt_one_iff.mp hB, CharP.cast_eq_zero, mul_zero, zero_le]
-      simp only [ne_eq, seq, map_one, Int.natAbs_one, le_refl, this, and_self]
+      simp only [ne_eq, seq, _root_.map_one, Int.natAbs_one, le_refl, this, and_self]
   | succ n =>
       refine ⟨Nat.succ_le_iff.mpr (Int.natAbs_pos.mpr ?_), ?_⟩
       · exact Algebra.norm_ne_zero_iff.mpr (seq K w₁ hB n.succ).prop
@@ -389,7 +399,7 @@
     · simp only [pos_iff, ne_eq, ZeroMemClass.coe_eq_zero, ne_zero]
     · calc
         _ = w ((seq K w₁ hB m : K) * (seq K w₁ hB n : K)⁻¹) := ?_
-        _ = w (seq K w₁ hB m) * w (seq K w₁ hB n)⁻¹         := map_mul _ _ _
+        _ = w (seq K w₁ hB m) * w (seq K w₁ hB n)⁻¹         := _root_.map_mul _ _ _
         _ < 1                                               := ?_
       · rw [← congrArg ((↑) : (𝓞 K) → K) hu.choose_spec, mul_comm, Submonoid.coe_mul, ← mul_assoc,
           inv_mul_cancel (seq.ne_zero K w₁ hB n), one_mul]
@@ -452,32 +462,4 @@
 
 end dirichlet
 
-end NumberField.Units
-=======
-/-- If `k` does not divide `torsion_order` then there are no nontrivial roots of unity of
-  order dividing `k`. -/
-theorem rootsOfUnity_eq_one [NumberField K] {k : ℕ+} (hc : Nat.coprime k (torsion_order K)) :
-    ζ ∈ rootsOfUnity k (𝓞 K) ↔ ζ = 1 := by
-  rw [mem_rootsOfUnity]
-  refine ⟨fun h => ?_, fun h => by rw [h, one_pow]⟩
-  refine orderOf_eq_one_iff.mp (Nat.eq_one_of_dvd_coprimes hc ?_ ?_)
-  · exact orderOf_dvd_of_pow_eq_one h
-  · have hζ : ζ ∈ torsion K := by
-      rw [torsion, CommGroup.mem_torsion, isOfFinOrder_iff_pow_eq_one]
-      exact ⟨k, k.prop, h⟩
-    rw [orderOf_submonoid (⟨ζ, hζ⟩ : torsion K)]
-    exact orderOf_dvd_card_univ
-
-/-- The group of roots of unity of order dividing `torsion_order` is equal to the torsion
-group. -/
-theorem rootsOfUnity_eq_torsion [NumberField K] :
-    rootsOfUnity (torsion_order K) (𝓞 K) = torsion K := by
-  ext ζ
-  rw [torsion, mem_rootsOfUnity]
-  refine ⟨fun h => ?_, fun h => ?_⟩
-  · rw [CommGroup.mem_torsion, isOfFinOrder_iff_pow_eq_one]
-    exact ⟨↑(torsion_order K), (torsion_order K).prop, h⟩
-  · exact Subtype.ext_iff.mp (@pow_card_eq_one (torsion K) _ ⟨ζ, h⟩ _)
-
-end NumberField.units
->>>>>>> 4a13f866
+end NumberField.Units