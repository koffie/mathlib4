/-
Copyright (c) 2023 Xavier Roblot. All rights reserved.
Released under Apache 2.0 license as described in the file LICENSE.
Authors: Xavier Roblot
-/
<<<<<<< HEAD
import Mathlib.NumberTheory.NumberField.CanonicalEmbedding
import Mathlib.NumberTheory.NumberField.Norm
import Mathlib.RingTheory.Ideal.Norm
=======
import Mathlib.GroupTheory.Torsion
import Mathlib.NumberTheory.NumberField.Embeddings
import Mathlib.NumberTheory.NumberField.Norm
>>>>>>> d71f10bb
import Mathlib.RingTheory.RootsOfUnity.Basic

#align_import number_theory.number_field.units from "leanprover-community/mathlib"@"00f91228655eecdcd3ac97a7fd8dbcb139fe990a"

/-!
# Units of a number field
We prove results about the group `(𝓞 K)ˣ` of units of the ring of integers `𝓞 K` of a number
field `K`.

## Main results
* `isUnit_iff_norm`: an algebraic integer `x : 𝓞 K` is a unit if and only if `|norm ℚ x| = 1`.
* `mem_torsion`: a unit `x : (𝓞 K)ˣ` is torsion iff `w x = 1` for all infinite places of `K`.

## Tags
number field, units
 -/

-- See: https://github.com/leanprover/lean4/issues/2220
local macro_rules | `($x ^ $y)   => `(HPow.hPow $x $y)

open scoped NumberField

noncomputable section

open NumberField Units BigOperators

section Rat

theorem Rat.RingOfIntegers.isUnit_iff {x : 𝓞 ℚ} : IsUnit x ↔ (x : ℚ) = 1 ∨ (x : ℚ) = -1 := by
  simp_rw [(isUnit_map_iff (Rat.ringOfIntegersEquiv : 𝓞 ℚ →+* ℤ) x).symm, Int.isUnit_iff,
    RingEquiv.coe_toRingHom, RingEquiv.map_eq_one_iff, RingEquiv.map_eq_neg_one_iff, ←
    Subtype.coe_injective.eq_iff]; rfl
#align rat.ring_of_integers.is_unit_iff Rat.RingOfIntegers.isUnit_iff

end Rat

variable (K : Type _) [Field K]

section IsUnit

variable {K}

theorem isUnit_iff_norm [NumberField K] {x : 𝓞 K} :
    IsUnit x ↔ |(RingOfIntegers.norm ℚ x : ℚ)| = 1 := by
  convert (RingOfIntegers.isUnit_norm ℚ (F := K)).symm
  rw [← abs_one, abs_eq_abs, ← Rat.RingOfIntegers.isUnit_iff]
#align is_unit_iff_norm isUnit_iff_norm

end IsUnit

namespace NumberField.Units

section coe

theorem coe_injective : Function.Injective ((↑) : (𝓞 K)ˣ → K) :=
  fun _ _ h => by rwa [SetLike.coe_eq_coe, Units.eq_iff] at h

variable {K}

<<<<<<< HEAD
 theorem coe_pow (x : (𝓞 K)ˣ) (n : ℕ) : (x ^ n : K) = (x : K) ^ n := by
   rw [← SubmonoidClass.coe_pow, ← val_pow_eq_pow_val]

 theorem coe_zpow (x : (𝓞 K)ˣ) (n : ℤ) : (x ^ n : K) = (x : K) ^ n := by
   change ((Units.coeHom K).comp (map (algebraMap (𝓞 K) K))) (x ^ n) = _
   exact map_zpow _ x n

 theorem coe_one : ((1 : (𝓞 K)ˣ) : K) = (1 : K) := rfl

 theorem coe_ne_zero (x : (𝓞 K)ˣ) : (x : K) ≠ 0 :=
   Subtype.coe_injective.ne_iff.mpr (_root_.Units.ne_zero x)
=======
theorem coe_mul (x y : (𝓞 K)ˣ) : ((x * y : (𝓞 K)ˣ) : K) = (x : K) * (y : K) := rfl

theorem coe_pow (x : (𝓞 K)ˣ) (n : ℕ) : (x ^ n : K) = (x : K) ^ n := by
  rw [← SubmonoidClass.coe_pow, ← val_pow_eq_pow_val]

theorem coe_zpow (x : (𝓞 K)ˣ) (n : ℤ) : (x ^ n : K) = (x : K) ^ n := by
  change ((Units.coeHom K).comp (map (algebraMap (𝓞 K) K))) (x ^ n) = _
  exact map_zpow _ x n

theorem coe_one : ((1 : (𝓞 K)ˣ) : K) = (1 : K) := rfl

theorem coe_neg_one : ((-1 : (𝓞 K)ˣ) : K) = (-1 : K) := rfl

theorem coe_ne_zero (x : (𝓞 K)ˣ) : (x : K) ≠ 0 :=
  Subtype.coe_injective.ne_iff.mpr (_root_.Units.ne_zero x)
>>>>>>> d71f10bb

end coe

open NumberField.InfinitePlace

section torsion

/-- The torsion subgroup of the group of units. -/
def torsion : Subgroup (𝓞 K)ˣ := CommGroup.torsion (𝓞 K)ˣ

theorem mem_torsion {x : (𝓞 K)ˣ} [NumberField K] :
    x ∈ torsion K ↔ ∀ w : InfinitePlace K, w x = 1 := by
  rw [eq_iff_eq (x : K) 1, torsion, CommGroup.mem_torsion, isOfFinOrder_iff_pow_eq_one]
  refine ⟨fun ⟨n, h_pos, h_eq⟩ φ => ?_, fun h => ?_⟩
  · refine norm_map_one_of_pow_eq_one φ.toMonoidHom (k := ⟨n, h_pos⟩) ?_
    rw [PNat.mk_coe, ← coe_pow, h_eq, coe_one]
  · obtain ⟨n, hn, hx⟩ := Embeddings.pow_eq_one_of_norm_eq_one K ℂ x.val.prop h
<<<<<<< HEAD
    exact ⟨n, hn, by ext; rwa [coe_pow, coe_one]⟩

instance : Nonempty (torsion K) := ⟨1⟩
=======
    exact ⟨n, hn, by ext; rw [coe_pow, hx, coe_one]⟩

/-- Shortcut instance because Lean tends to time out before finding the general instance. -/
instance : Nonempty (torsion K) := One.nonempty
>>>>>>> d71f10bb

/-- The torsion subgroup is finite. -/
instance [NumberField K] : Fintype (torsion K) := by
  refine @Fintype.ofFinite _ (Set.finite_coe_iff.mpr ?_)
  refine Set.Finite.of_finite_image ?_ ((coe_injective K).injOn _)
  refine (Embeddings.finite_of_norm_le K ℂ 1).subset
    (fun a ⟨u, ⟨h_tors, h_ua⟩⟩ => ⟨?_, fun φ => ?_⟩)
  · rw [← h_ua]
    exact u.val.prop
  · rw [← h_ua]
    exact le_of_eq ((eq_iff_eq _ 1).mp ((mem_torsion K).mp h_tors) φ)

<<<<<<< HEAD
=======
set_option synthInstance.maxHeartbeats 30000 in
>>>>>>> d71f10bb
/-- The torsion subgroup is cylic. -/
instance [NumberField K] : IsCyclic (torsion K) := subgroup_units_cyclic _

/-- The order of the torsion subgroup as positive integer. -/
def torsion_order [NumberField K] : ℕ+ := ⟨Fintype.card (torsion K), Fintype.card_pos⟩

/-- If `k` does not divide `torsion_order` then there are no nontrivial roots of unity of
  order dividing `k`. -/
theorem rootsOfUnity_eq_one [NumberField K] {k : ℕ+} (hc : Nat.coprime k (torsion_order K)) :
    ζ ∈ rootsOfUnity k (𝓞 K) ↔ ζ = 1 := by
  rw [mem_rootsOfUnity]
  refine ⟨fun h => ?_, fun h => by rw [h, one_pow]⟩
  refine orderOf_eq_one_iff.mp (Nat.eq_one_of_dvd_coprimes hc ?_ ?_)
  · exact orderOf_dvd_of_pow_eq_one h
  · have hζ : ζ ∈ torsion K := by
      rw [torsion, CommGroup.mem_torsion, isOfFinOrder_iff_pow_eq_one]
      exact ⟨k, k.prop, h⟩
    rw [orderOf_submonoid (⟨ζ, hζ⟩ : torsion K)]
    exact orderOf_dvd_card_univ

/-- The group of roots of unity of order dividing `torsion_order` is equal to the torsion
group. -/
theorem rootsOfUnity_eq_torsion [NumberField K] :
    rootsOfUnity (torsion_order K) (𝓞 K) = torsion K := by
  ext ζ
  rw [torsion, mem_rootsOfUnity]
  refine ⟨fun h => ?_, fun h => ?_⟩
  · rw [CommGroup.mem_torsion, isOfFinOrder_iff_pow_eq_one]
    exact ⟨↑(torsion_order K), (torsion_order K).prop, h⟩
  · exact Subtype.ext_iff.mp (@pow_card_eq_one (torsion K) _ ⟨ζ, h⟩ _)

end torsion

<<<<<<< HEAD
namespace dirichlet
-- This section is devoted to the proof of Dirichlet's unit theorem
-- We define a group morphism from `(𝓞 K)ˣ` to `{w : InfinitePlace K // w ≠ w₀} → ℝ` where `w₀`
-- is a distinguished (arbitrary) infinite place, prove that its kernel is the torsion subgroup
-- (see `log_embedding_eq_zero_iff`) and that its image, called `unit_lattice`, is a full
-- `ℤ`-lattice. It follows that is a free `ℤ`-module (see `unit_lattice_moduleFree `) of
-- rank `card (InfinitePlaces K) - 1` (see `unit_lattice_rank`).
-- To prove that the `unit_lattice` is a full `ℤ`-lattice, we need to prove that it is discrete
-- (see `unit_lattice_inter_ball_finite`) and that it spans the full space over `ℝ`
-- (see ` unit_lattice_span_eq_top`); this is the main part of the proof, see the section
-- `span_top` below for more details.

open scoped Classical

variable [NumberField K]

variable {K}

/-- The distinguished infinite place. -/
def w₀ : InfinitePlace K := (inferInstance : Nonempty (InfinitePlace K)).some

variable (K)

/-- The logarithmic embedding of the units (seen as an `Additive` group). -/
def log_embedding : Additive ((𝓞 K)ˣ) →+ ({w : InfinitePlace K // w ≠ w₀} → ℝ) :=
{ toFun := fun x w => mult w.val * Real.log (w.val (Additive.toMul x))
  map_zero' := by simp; rfl
  map_add' := by
    intro _ _
    simp [ne_eq, toMul_add, map_mul, map_eq_zero, coe_ne_zero, Real.log_mul, mul_add]
    rfl }

variable {K}

@[simp]
theorem log_embedding_component (x : (𝓞 K)ˣ) (w : {w : InfinitePlace K // w ≠ w₀}) :
    (log_embedding K x) w = mult w.val * Real.log (w.val x) := rfl

theorem log_embedding_sum_component (x : (𝓞 K)ˣ) :
    ∑ w, log_embedding K x w = - mult (w₀ : InfinitePlace K) * Real.log (w₀ (x : K)) := by
  have h := congrArg Real.log (prod_eq_abs_norm (x : K))
  rw [show |(Algebra.norm ℚ) (x : K)| = 1 from isUnit_iff_norm.mp x.isUnit, Rat.cast_one,
    Real.log_one, Real.log_prod] at h
  · simp_rw [Real.log_pow] at h
    rw [← Finset.insert_erase (Finset.mem_univ w₀), Finset.sum_insert (Finset.not_mem_erase w₀
      Finset.univ), add_comm, add_eq_zero_iff_eq_neg] at h
    convert h using 1
    · refine (Finset.sum_subtype _ (fun w => ?_) (fun w => (mult w) * (Real.log (w (x : K))))).symm
      exact ⟨Finset.ne_of_mem_erase, fun h => Finset.mem_erase_of_ne_of_mem h (Finset.mem_univ w)⟩
    · norm_num
  · exact fun w _ => pow_ne_zero _ (AbsoluteValue.ne_zero _ (coe_ne_zero x))

theorem mult_log_place_eq_zero {x : (𝓞 K)ˣ} {w : InfinitePlace K} :
    mult w * Real.log (w x) = 0 ↔ w x = 1 := by
  rw [mul_eq_zero, or_iff_right, Real.log_eq_zero, or_iff_right, or_iff_left]
  · have : 0 ≤ w x := map_nonneg _ _
    linarith
  · simp only [ne_eq, map_eq_zero, coe_ne_zero x]
  · refine (ne_of_gt ?_)
    rw [mult]; split_ifs <;> norm_num

theorem log_embedding_eq_zero_iff (x : (𝓞 K)ˣ) :
    log_embedding K x = 0 ↔ x ∈ torsion K := by
  rw [mem_torsion]
  refine ⟨fun h w => ?_, fun h => ?_⟩
  · by_cases hw : w = w₀
    · suffices - mult w₀ * Real.log (w₀ (x : K)) = 0 by
        rw [neg_mul, neg_eq_zero, ← hw] at this
        exact mult_log_place_eq_zero.mp this
      rw [← log_embedding_sum_component, Finset.sum_eq_zero]
      exact fun w _ => congrFun h w
    · exact mult_log_place_eq_zero.mp (congrFun h ⟨w, hw⟩)
  · ext w
    rw [log_embedding_component, h w.val, Real.log_one, mul_zero, Pi.zero_apply]

theorem log_embedding_component_le {r : ℝ} {x : (𝓞 K)ˣ} (hr : 0 ≤ r) (h : ‖log_embedding K x‖ ≤ r)
    (w : {w : InfinitePlace K // w ≠ w₀}) : |log_embedding K x w| ≤ r := by
  lift r to NNReal using hr
  simp_rw [Pi.norm_def, NNReal.coe_le_coe, Finset.sup_le_iff, ← NNReal.coe_le_coe] at h
  exact h w (Finset.mem_univ _)

theorem log_le_of_log_embedding_le {r : ℝ} {x : (𝓞 K)ˣ} (hr : 0 ≤ r) (h : ‖log_embedding K x‖ ≤ r)
    (w : InfinitePlace K) : |Real.log (w x)| ≤ (Fintype.card (InfinitePlace K)) * r := by
  have tool : ∀ x : ℝ, 0 ≤ x → x ≤ mult w * x := fun x hx => by
      nth_rw 1 [← one_mul x]
      refine mul_le_mul ?_ le_rfl hx ?_
      all_goals { rw [mult]; split_ifs <;> norm_num }
  by_cases hw : w = w₀
  · have hyp := congrArg (‖·‖) (log_embedding_sum_component x).symm
    replace hyp := (le_of_eq hyp).trans (norm_sum_le _ _)
    simp_rw [norm_mul, norm_neg, Real.norm_eq_abs, Nat.abs_cast] at hyp
    refine (le_trans ?_ hyp).trans ?_
    · rw [← hw]
      exact tool _ (abs_nonneg _)
    · refine (Finset.sum_le_card_nsmul Finset.univ _  _
        (fun w _ => log_embedding_component_le hr h w)).trans ?_
      rw [nsmul_eq_mul]
      refine mul_le_mul ?_ le_rfl hr (Fintype.card (InfinitePlace K)).cast_nonneg
      simp [Finset.card_univ]
  · have hyp := log_embedding_component_le hr h ⟨w, hw⟩
    rw [log_embedding_component, abs_mul, Nat.abs_cast] at hyp
    refine (le_trans ?_ hyp).trans ?_
    · exact tool _ (abs_nonneg _)
    · nth_rw 1 [← one_mul r]
      exact mul_le_mul (Nat.one_le_cast.mpr Fintype.card_pos) (le_of_eq rfl) hr (Nat.cast_nonneg _)

variable (K)

/-- The lattice formed by the image of the logarithmic embedding. -/
noncomputable def unit_lattice : AddSubgroup ({w : InfinitePlace K // w ≠ w₀} → ℝ) :=
  AddSubgroup.map (log_embedding K) ⊤

theorem unit_lattice_inter_ball_finite (r : ℝ) :
    ((unit_lattice K : Set ({ w : InfinitePlace K // w ≠ w₀} → ℝ)) ∩
      Metric.closedBall 0 r).Finite := by
  obtain hr | hr := lt_or_le r 0
  · convert Set.finite_empty
    rw [Metric.closedBall_eq_empty.mpr hr]
    exact Set.inter_empty _
  · suffices Set.Finite {x : (𝓞 K)ˣ | IsIntegral ℤ (x : K) ∧
        ∀ (φ : K →+* ℂ), ‖φ x‖ ≤ Real.exp ((Fintype.card (InfinitePlace K)) * r)} by
      refine (Set.Finite.image (log_embedding K) this).subset ?_
      rintro _ ⟨⟨x, ⟨_, rfl⟩⟩, hx⟩
      refine ⟨x, ⟨x.val.prop, (le_iff_le _ _).mp (fun w => (Real.log_le_iff_le_exp ?_).mp ?_)⟩, rfl⟩
      · exact pos_iff.mpr (coe_ne_zero x)
      · rw [mem_closedBall_zero_iff] at hx
        exact (le_abs_self _).trans (log_le_of_log_embedding_le hr hx w)
    refine Set.Finite.of_finite_image ?_ ((coe_injective K).injOn _)
    refine (Embeddings.finite_of_norm_le K ℂ
        (Real.exp ((Fintype.card (InfinitePlace K)) * r))).subset ?_
    rintro _ ⟨x, ⟨⟨h_int, h_le⟩, rfl⟩⟩
    exact ⟨h_int, h_le⟩

section span_top
-- To prove that the span over `ℝ` of the `unit_lattice` is equal to the full space, we construct
-- for each infinite place `w₁ ≠ w₀` an unit `u_w₁` of `K` such that, for all infinite places
-- `w` such that `w ≠ w₁`, we have `Real.log w (u_w₁) < 0` (and thus `Real.log w₁ (u_w₁) > 0`).
-- It follows then from a determinant computation (using `Matrix.det_ne_zero_of_neg`) that the
-- image by `log_embedding` of these units is a `ℝ`-linearly independent family.
-- The unit `u_w₁` is obtained by construction a sequence `seq n` of nonzero algebraic integers
-- that is strictly decreasing at infinite places distinct from `w₁` and of norm `≤ B`. Since
-- there are finitely many ideals of norm `≤ B`, there exists two terms in the sequence defining
-- the same ideal and their quotient is the desired unit `u_w₁` (see `exists_unit`).

open NumberField.mixedEmbedding NNReal

variable (w₁ : InfinitePlace K) {B : ℕ} (hB : minkowski_bound K < (constant_factor K) * B)

/-- This result shows that there always exists a next term in the sequence. -/
theorem seq.next {x : 𝓞 K} (hx : x ≠ 0) :
    ∃ y : 𝓞 K, y ≠ 0 ∧ (∀ w, w ≠ w₁ → w y < w x) ∧ |Algebra.norm ℚ (y : K)| ≤ B := by
  let f : InfinitePlace K → ℝ≥0 :=
    fun w => ⟨(w x) / 2, div_nonneg (AbsoluteValue.nonneg _ _) (by norm_num)⟩
  suffices ∀ w, w ≠ w₁ → f w ≠ 0 by
    obtain ⟨g, h_geqf, h_gprod⟩ := adjust_f K B this
    obtain ⟨y, h_ynz, h_yle⟩ := exists_ne_zero_mem_ringOfIntegers_lt (f := g)
      (by rw [convex_body_volume]; convert hB; exact congrArg ((↑): NNReal → ENNReal) h_gprod)
    refine ⟨y, h_ynz, fun w hw => (h_geqf w hw ▸ h_yle w).trans ?_, ?_⟩
    · rw [← Rat.cast_le (K := ℝ), Rat.cast_coe_nat]
      calc
        _ = ∏ w : InfinitePlace K, w y ^ mult w       := (prod_eq_abs_norm (y : K)).symm
        _ ≤ ∏ w : InfinitePlace K, (g w : ℝ) ^ mult w := ?_
        _ ≤ (B : ℝ)                                   := ?_
      · refine Finset.prod_le_prod ?_ ?_
        exact fun _ _ => pow_nonneg (by positivity) _
        exact fun w _ => pow_le_pow_of_le_left (by positivity) (le_of_lt (h_yle w)) (mult w)
      · simp_rw [← NNReal.coe_pow, ← NNReal.coe_prod]
        exact le_of_eq (congrArg toReal h_gprod)
    · refine div_lt_self ?_ (by norm_num)
      simp only [pos_iff, ne_eq, ZeroMemClass.coe_eq_zero, hx]
  intro _ _
  rw [ne_eq, Nonneg.mk_eq_zero, div_eq_zero_iff, map_eq_zero, not_or, ZeroMemClass.coe_eq_zero]
  exact ⟨hx, by norm_num⟩

/-- An infinite sequence of nonzero algebraic integers of `K` satisfying the following properties:
• `seq n` is nonzero;
• for `w : InfinitePlace K`, `w ≠ w₁ → w (seq n+1) < w (seq n)`;
• `∣norm (seq n)∣ ≤ B`. -/
def seq : ℕ → { x : 𝓞 K // x ≠ 0 }
  | 0 => ⟨1, by norm_num⟩
  | n + 1 =>
    ⟨(seq.next K w₁ hB (seq n).prop).choose, (seq.next K w₁ hB (seq n).prop).choose_spec.1⟩

/-- The terms of the sequence are nonzero. -/
theorem seq.ne_zero (n : ℕ) : (seq K w₁ hB n : K) ≠ 0 := by
  refine (map_ne_zero_iff (algebraMap (𝓞 K) K) ?_).mpr (seq K w₁ hB n).prop
  exact IsFractionRing.injective { x // x ∈ 𝓞 K } K

/-- The sequence is strictly decreasing at infinite places different from `w₁`. -/
theorem seq.antitone {n m : ℕ} (h : n < m) :
    ∀ w : InfinitePlace K, w ≠ w₁ → w (seq K w₁ hB m) < w (seq K w₁ hB n) := by
  induction m with
  | zero =>
      exfalso
      exact Nat.not_succ_le_zero n h
  | succ m m_ih =>
      intro w hw
      cases eq_or_lt_of_le (Nat.le_of_lt_succ h) with
      | inl hr =>
          rw [hr]
          exact (seq.next K w₁ hB (seq K w₁ hB m).prop).choose_spec.2.1 w hw
      | inr hr =>
          refine lt_trans ?_ (m_ih hr w hw)
          exact (seq.next K w₁ hB (seq K w₁ hB m).prop).choose_spec.2.1 w hw

/-- The terms of the sequence have norm bounded by `B`. -/
theorem seq.norm_bdd (n : ℕ) :
    1 ≤ Int.natAbs (Algebra.norm ℤ (seq K w₁ hB n : 𝓞 K)) ∧
      Int.natAbs (Algebra.norm ℤ (seq K w₁ hB n : 𝓞 K)) ≤ B := by
  cases n with
  | zero =>
      have : 1 ≤ B := by
        contrapose! hB
        simp only [Nat.lt_one_iff.mp hB, CharP.cast_eq_zero, mul_zero, zero_le]
      simp only [ne_eq, seq, _root_.map_one, Int.natAbs_one, le_refl, this, and_self]
  | succ n =>
      refine ⟨Nat.succ_le_iff.mpr (Int.natAbs_pos.mpr ?_), ?_⟩
      · exact Algebra.norm_ne_zero_iff.mpr (seq K w₁ hB n.succ).prop
      · rw [← Nat.cast_le (α := ℚ), Int.cast_natAbs, Int.cast_abs]
        change |algebraMap ℤ ℚ _| ≤ _
        rw [← Algebra.norm_localization ℤ (Sₘ := K) (nonZeroDivisors ℤ)]
        exact (seq.next K w₁ hB (seq K w₁ hB n).prop).choose_spec.2.2

/-- Construct an unit associated to the place `w₁`. The family, for `w₁ ≠ w₀`, formed by the
image by the `log_embedding` of these units  is `ℝ`-linearly independent, see
`unit_lattice_span_eq_top`. -/
theorem exists_unit (w₁ : InfinitePlace K ) :
    ∃ u : (𝓞 K)ˣ, (∀ w : InfinitePlace K, w ≠ w₁ → Real.log (w u) < 0) := by
  obtain ⟨B, hB⟩ : ∃ B : ℕ, minkowski_bound K < (constant_factor K) * B := by
    simp_rw [mul_comm]
    refine ENNReal.exists_nat_mul_gt ?_ ?_
    exact ne_of_gt (constant_factor_pos K)
    exact ne_of_lt (minkowski_bound_lt_top K)
  rsuffices ⟨n, m, hnm, h⟩ : ∃ n m, n < m ∧
      (Ideal.span ({ (seq K w₁ hB n : 𝓞 K) }) = Ideal.span ({ (seq K w₁ hB m : 𝓞 K) }))
  · have hu := Ideal.span_singleton_eq_span_singleton.mp h
    refine ⟨hu.choose, fun w hw => Real.log_neg ?_ ?_⟩
    · simp only [pos_iff, ne_eq, ZeroMemClass.coe_eq_zero, ne_zero]
    · calc
        _ = w ((seq K w₁ hB m : K) * (seq K w₁ hB n : K)⁻¹) := ?_
        _ = w (seq K w₁ hB m) * w (seq K w₁ hB n)⁻¹         := _root_.map_mul _ _ _
        _ < 1                                               := ?_
      · rw [← congrArg ((↑) : (𝓞 K) → K) hu.choose_spec, mul_comm, Submonoid.coe_mul, ← mul_assoc,
          inv_mul_cancel (seq.ne_zero K w₁ hB n), one_mul]
      · rw [map_inv₀, mul_inv_lt_iff (pos_iff.mpr (seq.ne_zero K w₁ hB n)), mul_one]
        exact seq.antitone K w₁ hB hnm w hw
  refine Set.Finite.exists_lt_map_eq_of_forall_mem
    (t := { I : Ideal (𝓞 K) | 1 ≤ Ideal.absNorm I ∧ Ideal.absNorm I ≤ B })
    (fun n => ?_) ?_
  · rw [Set.mem_setOf_eq, Ideal.absNorm_span_singleton]
    exact seq.norm_bdd K w₁ hB n
  · rw [show { I : Ideal (𝓞 K) | 1 ≤ Ideal.absNorm I ∧ Ideal.absNorm I ≤ B } =
          (⋃ n ∈ Set.Icc 1 B, { I : Ideal (𝓞 K) | Ideal.absNorm I = n }) by ext; simp]
    exact Set.Finite.biUnion (Set.finite_Icc _ _) (fun n hn => Ideal.finite_setOf_absNorm_eq hn.1)

theorem unit_lattice_span_eq_top :
    Submodule.span ℝ (unit_lattice K : Set ({w : InfinitePlace K // w ≠ w₀} → ℝ)) = ⊤ := by
  refine le_antisymm (le_top) ?_
  -- The standard basis
  let B := Pi.basisFun ℝ {w : InfinitePlace K // w ≠ w₀}
  -- The family of units constructed above
  let v := fun w : { w : InfinitePlace K // w ≠ w₀ } => log_embedding K ((exists_unit K w).choose)
  -- To prove the result, it is enough to prove that the family `v` is linearly independent
  suffices B.det v ≠ 0 by
    rw [← isUnit_iff_ne_zero, ← is_basis_iff_det] at this
    rw [← this.2]
    exact Submodule.span_monotone (fun _ ⟨w, hw⟩ =>
      ⟨(exists_unit K w).choose, trivial, by rw [← hw]⟩)
  rw [Basis.det_apply]
  -- We use a specific lemma to prove that this determinant is nonzero
  refine Matrix.det_ne_zero_of_neg (fun i j hij => ?_) (fun j => ?_)
  · rw [Basis.coePiBasisFun.toMatrix_eq_transpose, Matrix.transpose_apply]
    refine mul_neg_of_pos_of_neg ?_ ((exists_unit K j).choose_spec i ?_)
    · rw [mult]; split_ifs <;> norm_num
    · exact Subtype.ext_iff_val.not.mp hij
  · simp_rw [Basis.coePiBasisFun.toMatrix_eq_transpose, Matrix.transpose_apply,
      log_embedding_sum_component]
    refine mul_pos_of_neg_of_neg ?_ ?_
    · rw [mult]; split_ifs <;> norm_num
    · exact (exists_unit K j).choose_spec _ j.prop.symm

end span_top

/-- The unit rank of the number field `K`, it is equal to `card (InfinitePlace K) - 1`. -/
def _root_.NumberField.Units.rank : ℕ := Fintype.card (InfinitePlace K) - 1

open FiniteDimensional

theorem rank_space :
    finrank ℝ ({w : InfinitePlace K // w ≠ w₀} → ℝ) = rank K := by
  simp only [finrank_fintype_fun_eq_card, Fintype.card_subtype_compl,
    Fintype.card_ofSubsingleton, rank]

theorem unit_lattice_moduleFree : Module.Free ℤ (unit_lattice K) :=
Zlattice.module_free ℝ ((unit_lattice_inter_ball_finite K)) (unit_lattice_span_eq_top K)

theorem unit_lattice_moduleFinite : Module.Finite ℤ (unit_lattice K) :=
Zlattice.module_finite ℝ ((unit_lattice_inter_ball_finite K)) (unit_lattice_span_eq_top K)

theorem unit_lattice_rank : finrank ℤ (unit_lattice K) = rank K := by
  rw [← rank_space]
  exact Zlattice.rank ℝ ((unit_lattice_inter_ball_finite K)) (unit_lattice_span_eq_top K)

end dirichlet

variable [NumberField K]

def basis_mod_torsion : Basis (Fin (rank K)) ℤ (Additive ((𝓞 K)ˣ ⧸ (torsion K))) := by
  let f : (dirichlet.unit_lattice K) ≃ₗ[ℤ] Additive ((𝓞 K)ˣ ⧸ (torsion K)) := by
    refine AddEquiv.toIntLinearEquiv ?_
    rw [dirichlet.unit_lattice, ← AddMonoidHom.range_eq_map (dirichlet.log_embedding K)]
    refine (QuotientAddGroup.quotientKerEquivRange (dirichlet.log_embedding K)).symm.trans ?_
    refine (QuotientAddGroup.quotientAddEquivOfEq ?_).trans
      (QuotientAddGroup.quotientKerEquivOfSurjective
        (MonoidHom.toAdditive (QuotientGroup.mk' (torsion K))) (fun x => ?_))
    · ext
      rw [AddMonoidHom.mem_ker, AddMonoidHom.mem_ker, dirichlet.log_embedding_eq_zero_iff,
        MonoidHom.toAdditive_apply_apply, ofMul_eq_zero, QuotientGroup.mk'_apply,
        QuotientGroup.eq_one_iff]
      rfl
    · refine ⟨Additive.ofMul x.out', ?_⟩
      simp only [MonoidHom.toAdditive_apply_apply, toMul_ofMul, QuotientGroup.mk'_apply,
        QuotientGroup.out_eq']
      rfl
  have : Module.Free ℤ (Additive ((𝓞 K)ˣ ⧸ (torsion K))) :=
      (dirichlet.unit_lattice_moduleFree K).of_equiv'  f
  have : Module.Finite ℤ (Additive ((𝓞 K)ˣ ⧸ (torsion K))) := by
    have := dirichlet.unit_lattice_moduleFinite K
    exact Module.Finite.equiv f
  have : FiniteDimensional.finrank ℤ (Additive ((𝓞 K)ˣ ⧸ (torsion K))) = rank K := by
    rw [← LinearEquiv.finrank_eq f, dirichlet.unit_lattice_rank]
  refine Basis.reindex (Module.Free.chooseBasis ℤ _) (Fintype.equivOfCardEq ?_)
  rw [← FiniteDimensional.finrank_eq_card_chooseBasisIndex, this, Fintype.card_fin]

/-- A fundamental system of units of `K`. -/
def fund_system : Fin (rank K) → (𝓞 K)ˣ :=
  fun i => Quotient.out' (Additive.toMul (basis_mod_torsion K i))

theorem fun_eq_repr {x ζ : (𝓞 K)ˣ} {f : Fin (rank K) → ℤ} (hζ : ζ ∈ torsion K)
    (h : x = ζ * ∏ i, (fund_system K i) ^ (f i)) :
    f = (basis_mod_torsion K).repr (Additive.ofMul ↑x) := by
  suffices Additive.ofMul ↑x = ∑ i, (f i) • (basis_mod_torsion K i) by
    rw [← (basis_mod_torsion K).repr_sum_self f, ← this]
  calc
    Additive.ofMul ↑x = ∑ i, (f i) • Additive.ofMul ↑(fund_system K i) := by
                        rw [h, QuotientGroup.mk_mul, (QuotientGroup.eq_one_iff _).mpr hζ, one_mul,
                            QuotientGroup.mk_prod, ofMul_prod]; rfl
                    _ = ∑ i, (f i) • (basis_mod_torsion K i)             := by
                        simp_rw [fund_system, QuotientGroup.out_eq', ofMul_toMul]

set_option maxHeartbeats 300000 in
/-- Any unit `x` of `𝓞 K` can be written uniquely as a root of unity times the product of powers
of the units of the fundamental system. -/
theorem exist_unique_eq_mul_prod (x : (𝓞 K)ˣ) : ∃! (ζ : torsion K) (e : Fin (rank K) → ℤ),
    x = ζ * ∏ i, (fund_system K i) ^ (e i) := by
  let ζ := x * (∏ i, (fund_system K i) ^ ((basis_mod_torsion K).repr (Additive.ofMul ↑x) i))⁻¹
  have h_tors : ζ ∈ torsion K := by
    rw [← QuotientGroup.eq_one_iff, QuotientGroup.mk_mul, QuotientGroup.mk_inv, ← ofMul_eq_zero,
      ofMul_mul, ofMul_inv, QuotientGroup.mk_prod, ofMul_prod]
    simp_rw [QuotientGroup.mk_zpow, ofMul_zpow, fund_system, QuotientGroup.out_eq', ofMul_toMul]
    rw [add_eq_zero_iff_eq_neg, neg_neg]
    exact ((basis_mod_torsion K).sum_repr (Additive.ofMul ↑x)).symm
  refine ⟨⟨ζ, h_tors⟩, ?_, ?_⟩
  · refine ⟨((basis_mod_torsion K).repr (Additive.ofMul ↑x) : Fin (rank K) → ℤ), ?_, ?_⟩
    · simp only [_root_.inv_mul_cancel_right]
    · exact fun _ hf => fun_eq_repr K h_tors hf
  · rintro η ⟨_, hf, _⟩
    have f_eq := fun_eq_repr K η.prop hf
    simp_rw [f_eq] at hf
    ext1; dsimp only
    nth_rewrite 1 [hf]
    rw [_root_.mul_inv_cancel_right]

=======
>>>>>>> d71f10bb
end NumberField.Units<|MERGE_RESOLUTION|>--- conflicted
+++ resolved
@@ -3,15 +3,9 @@
 Released under Apache 2.0 license as described in the file LICENSE.
 Authors: Xavier Roblot
 -/
-<<<<<<< HEAD
 import Mathlib.NumberTheory.NumberField.CanonicalEmbedding
 import Mathlib.NumberTheory.NumberField.Norm
 import Mathlib.RingTheory.Ideal.Norm
-=======
-import Mathlib.GroupTheory.Torsion
-import Mathlib.NumberTheory.NumberField.Embeddings
-import Mathlib.NumberTheory.NumberField.Norm
->>>>>>> d71f10bb
 import Mathlib.RingTheory.RootsOfUnity.Basic
 
 #align_import number_theory.number_field.units from "leanprover-community/mathlib"@"00f91228655eecdcd3ac97a7fd8dbcb139fe990a"
@@ -61,7 +55,6 @@
 #align is_unit_iff_norm isUnit_iff_norm
 
 end IsUnit
-
 namespace NumberField.Units
 
 section coe
@@ -71,19 +64,6 @@
 
 variable {K}
 
-<<<<<<< HEAD
- theorem coe_pow (x : (𝓞 K)ˣ) (n : ℕ) : (x ^ n : K) = (x : K) ^ n := by
-   rw [← SubmonoidClass.coe_pow, ← val_pow_eq_pow_val]
-
- theorem coe_zpow (x : (𝓞 K)ˣ) (n : ℤ) : (x ^ n : K) = (x : K) ^ n := by
-   change ((Units.coeHom K).comp (map (algebraMap (𝓞 K) K))) (x ^ n) = _
-   exact map_zpow _ x n
-
- theorem coe_one : ((1 : (𝓞 K)ˣ) : K) = (1 : K) := rfl
-
- theorem coe_ne_zero (x : (𝓞 K)ˣ) : (x : K) ≠ 0 :=
-   Subtype.coe_injective.ne_iff.mpr (_root_.Units.ne_zero x)
-=======
 theorem coe_mul (x y : (𝓞 K)ˣ) : ((x * y : (𝓞 K)ˣ) : K) = (x : K) * (y : K) := rfl
 
 theorem coe_pow (x : (𝓞 K)ˣ) (n : ℕ) : (x ^ n : K) = (x : K) ^ n := by
@@ -99,7 +79,6 @@
 
 theorem coe_ne_zero (x : (𝓞 K)ˣ) : (x : K) ≠ 0 :=
   Subtype.coe_injective.ne_iff.mpr (_root_.Units.ne_zero x)
->>>>>>> d71f10bb
 
 end coe
 
@@ -117,16 +96,10 @@
   · refine norm_map_one_of_pow_eq_one φ.toMonoidHom (k := ⟨n, h_pos⟩) ?_
     rw [PNat.mk_coe, ← coe_pow, h_eq, coe_one]
   · obtain ⟨n, hn, hx⟩ := Embeddings.pow_eq_one_of_norm_eq_one K ℂ x.val.prop h
-<<<<<<< HEAD
-    exact ⟨n, hn, by ext; rwa [coe_pow, coe_one]⟩
-
-instance : Nonempty (torsion K) := ⟨1⟩
-=======
     exact ⟨n, hn, by ext; rw [coe_pow, hx, coe_one]⟩
 
 /-- Shortcut instance because Lean tends to time out before finding the general instance. -/
 instance : Nonempty (torsion K) := One.nonempty
->>>>>>> d71f10bb
 
 /-- The torsion subgroup is finite. -/
 instance [NumberField K] : Fintype (torsion K) := by
@@ -139,10 +112,7 @@
   · rw [← h_ua]
     exact le_of_eq ((eq_iff_eq _ 1).mp ((mem_torsion K).mp h_tors) φ)
 
-<<<<<<< HEAD
-=======
 set_option synthInstance.maxHeartbeats 30000 in
->>>>>>> d71f10bb
 /-- The torsion subgroup is cylic. -/
 instance [NumberField K] : IsCyclic (torsion K) := subgroup_units_cyclic _
 
@@ -176,7 +146,6 @@
 
 end torsion
 
-<<<<<<< HEAD
 namespace dirichlet
 -- This section is devoted to the proof of Dirichlet's unit theorem
 -- We define a group morphism from `(𝓞 K)ˣ` to `{w : InfinitePlace K // w ≠ w₀} → ℝ` where `w₀`
@@ -549,7 +518,5 @@
     ext1; dsimp only
     nth_rewrite 1 [hf]
     rw [_root_.mul_inv_cancel_right]
-
-=======
->>>>>>> d71f10bb
+    
 end NumberField.Units