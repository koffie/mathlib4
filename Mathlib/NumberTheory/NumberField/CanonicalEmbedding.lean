--- conflicted
+++ resolved
@@ -30,7 +30,7 @@
 complex conjugation).
 
 * `exists_ne_zero_mem_ringOfIntegers_lt`: let `f : InfinitePlace K → ℝ≥0`, if the product
-`∏_w f w` is large enough, proves that there exists a nonzero algebraic integer `a` such
+`∏ w, f w` is large enough, proves that there exists a nonzero algebraic integer `a` such
 that `w a < f w` for all infinite places `w`.
 
 ## Tags
@@ -44,16 +44,8 @@
 
 open NumberField
 
-<<<<<<< HEAD
 /-- The canonical embedding of a number field `K` of degree `n` into `ℂ^n`. -/
 def _root_.NumberField.canonicalEmbedding : K →+* ((K →+* ℂ) → ℂ) := Pi.ringHom fun φ => φ
-=======
-/-- The canonical embedding of a number field `K` of signature `(r₁, r₂)` into `ℝ^r₁ × ℂ^r₂`. -/
-def _root_.NumberField.canonicalEmbedding : K →+* E :=
-  RingHom.prod (Pi.ringHom fun w => embedding_of_isReal w.prop)
-    (Pi.ringHom fun w => w.val.embedding)
-#align number_field.canonical_embedding NumberField.canonicalEmbedding
->>>>>>> d71f10bb
 
 theorem _root_.NumberField.canonicalEmbedding_injective [NumberField K] :
     Function.Injective (NumberField.canonicalEmbedding K) := RingHom.injective _
@@ -61,14 +53,7 @@
 variable {K}
 
 @[simp]
-<<<<<<< HEAD
 theorem apply_at (φ : K →+* ℂ) (x : K) : (NumberField.canonicalEmbedding K x) φ = φ x := rfl
-=======
-theorem apply_at_real_infinitePlace (w : { w : InfinitePlace K // IsReal w }) (x : K) :
-    (NumberField.canonicalEmbedding K x).1 w = embedding_of_isReal w.prop x := by
-  simp only [canonicalEmbedding, RingHom.prod_apply, Pi.ringHom_apply]
-#align number_field.canonical_embedding.apply_at_real_infinite_place NumberField.canonicalEmbedding.apply_at_real_infinitePlace
->>>>>>> d71f10bb
 
 open scoped ComplexConjugate
 
@@ -86,35 +71,8 @@
     exact congrArg ((a : ℂ) * ·) hx
 
 theorem nnnorm_eq [NumberField K] (x : K) :
-<<<<<<< HEAD
     ‖canonicalEmbedding K x‖₊ = Finset.univ.sup (fun φ : K →+* ℂ => ‖φ x‖₊) := by
   simp_rw [Pi.nnnorm_def, apply_at]
-=======
-    ‖canonicalEmbedding K x‖₊ =
-      Finset.univ.sup fun w : InfinitePlace K => ⟨w x, map_nonneg w x⟩ := by
-  rw [Prod.nnnorm_def', Pi.nnnorm_def, Pi.nnnorm_def]
-  rw [(_ : Finset.univ =
-        {w : InfinitePlace K | IsReal w}.toFinset ∪ {w : InfinitePlace K | IsComplex w}.toFinset)]
-  · rw [Finset.sup_union, sup_eq_max]
-    refine' congr_arg₂ _ _ _
-    · convert
-        (Finset.univ.sup_map (Function.Embedding.subtype fun w : InfinitePlace K => IsReal w)
-          fun w => (⟨w x, map_nonneg w x⟩ : NNReal)).symm using 2
-      ext w
-      dsimp
-      rw [apply_at_real_infinitePlace, ← Complex.abs_ofReal, embedding_of_isReal_apply,
-        ← Complex.norm_eq_abs, norm_embedding_eq]
-    · convert
-        (Finset.univ.sup_map (Function.Embedding.subtype fun w : InfinitePlace K => IsComplex w)
-          fun w => (⟨w x, map_nonneg w x⟩ : NNReal)).symm using 2
-      ext w
-      dsimp
-      rw [apply_at_complex_infinitePlace, ← Complex.norm_eq_abs, norm_embedding_eq]
-  · ext w
-    simp_rw [Finset.mem_univ, Finset.mem_union, Set.mem_toFinset, Set.mem_setOf_eq,
-      w.isReal_or_isComplex]
-#align number_field.canonical_embedding.nnnorm_eq NumberField.canonicalEmbedding.nnnorm_eq
->>>>>>> d71f10bb
 
 theorem norm_le_iff [NumberField K] (x : K) (r : ℝ) :
     ‖canonicalEmbedding K x‖ ≤ r ↔ ∀ φ : K →+* ℂ, ‖φ x‖ ≤ r := by
@@ -136,7 +94,6 @@
 theorem integerLattice.inter_ball_finite [NumberField K] (r : ℝ) :
     ((integerLattice K : Set ((K →+* ℂ) → ℂ)) ∩ Metric.closedBall 0 r).Finite := by
   obtain hr | _ := lt_or_le r 0
-<<<<<<< HEAD
   · simp [Metric.closedBall_eq_empty.2 hr]
   · have heq : ∀ x, canonicalEmbedding K x ∈ Metric.closedBall 0 r ↔
         ∀ φ : K →+* ℂ, ‖φ x‖ ≤ r := by
@@ -373,6 +330,8 @@
   · exact ne_of_lt (pow_lt_top measure_ball_lt_top _)
 
 set_option maxHeartbeats 400000 in
+/-- The volume of `(convex_body K f)` where `convex_body K f` is the set of points `x` such that
+`‖x w‖ < f w` for all infinite places `w`. -/
 theorem convex_body_volume :
     volume (convex_body K f) = (constant_factor K) * ∏ w, (f w) ^ (mult w) := by
   rw [volume_eq_prod, convex_body, prod_prod, volume_pi, volume_pi, pi_pi, pi_pi]
@@ -436,6 +395,11 @@
   · exact ne_of_lt (Zspan.fundamentalDomain_bounded (latticeBasis K)).measure_lt_top
   · exact ne_of_lt (pow_lt_top (lt_top_iff_ne_top.mpr two_ne_top) _)
 
+/-- Assume that `f : InfinitePlace K → ℝ≥0` is such that
+`minkowski_bound K < volume (convex_body K f)` where `convex_body K f` is the set of points `x`
+such that `‖x w‖ < f w` for all infinite places `w` (see `convex_body_volume` for the computation
+of this volume), then there exists a nonzero algebraic integer `a` in `𝓞 K` such that
+`w a < f w` for all infinite places `w`. -/
 theorem exists_ne_zero_mem_ringOfIntegers_lt (h : minkowski_bound K < volume (convex_body K f)) :
     ∃ (a : 𝓞 K), a ≠ 0 ∧ ∀ w : InfinitePlace K, w a < f w := by
   have : @IsAddHaarMeasure (E K) _ _ _ volume := prod.instIsAddHaarMeasure volume volume
@@ -453,27 +417,4 @@
 
 end minkowski
 
-end NumberField.mixedEmbedding
-=======
-  · simp [closedBall_eq_empty.2 hr]
-  have heq : ∀ x, canonicalEmbedding K x ∈ closedBall (0 : E) r ↔ ∀ φ : K →+* ℂ, ‖φ x‖ ≤ r := by
-    simp_rw [← place_apply, mem_closedBall_zero_iff, norm_le_iff, le_iff_le, place_apply,
-      implies_true]
-  convert (Embeddings.finite_of_norm_le K ℂ r).image (canonicalEmbedding K)
-  ext; constructor
-  · rintro ⟨⟨_, ⟨x, rfl⟩, rfl⟩, hx2⟩
-    exact ⟨x, ⟨SetLike.coe_mem x, (heq x).mp hx2⟩, rfl⟩
-  · rintro ⟨x, ⟨hx1, hx2⟩, rfl⟩
-    exact ⟨⟨x, ⟨⟨x, hx1⟩, rfl⟩, rfl⟩, (heq x).mpr hx2⟩
-#align number_field.canonical_embedding.integer_lattice.inter_ball_finite NumberField.canonicalEmbedding.integerLattice.inter_ball_finite
-
-instance [NumberField K] : Countable (integerLattice K) := by
-  have : (⋃ n : ℕ, (integerLattice K : Set E) ∩ closedBall 0 n).Countable :=
-    Set.countable_iUnion fun n => (integerLattice.inter_ball_finite K n).countable
-  refine' (this.mono _).to_subtype
-  rintro _ ⟨x, hx, rfl⟩
-  rw [Set.mem_iUnion]
-  exact ⟨⌈‖canonicalEmbedding K x‖⌉₊, ⟨x, hx, rfl⟩, mem_closedBall_zero_iff.2 (Nat.le_ceil _)⟩
-
-end NumberField.canonicalEmbedding
->>>>>>> d71f10bb
+end NumberField.mixedEmbedding