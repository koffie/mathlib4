--- conflicted
+++ resolved
@@ -224,17 +224,10 @@
       rw [eq_comm, ← Complex.conj_eq_iff_re, canonicalEmbedding.conj_apply _ h_mem,
         ComplexEmbedding.isReal_iff.mp hφ], ← Complex.ofReal_zero]
     congr
-<<<<<<< HEAD
-    rw [← ComplexEmbedding.IsReal.embedding_mk hφ, ← comm_map_apply_of_isReal K x ⟨φ, hφ, rfl⟩]
-    exact congrFun (congrArg (fun x => x.1) h_zero) ⟨InfinitePlace.mk φ, _⟩
-  · have := congrFun (congrArg (fun x => x.2) h_zero) ⟨InfinitePlace.mk φ, ⟨φ, hφ, rfl⟩⟩
-    cases ComplexEmbedding.embedding_mk φ with
-=======
     rw [← embedding_mk_eq_of_isReal hφ, ← comm_map_apply_of_isReal K x ⟨φ, hφ, rfl⟩]
     exact congrFun (congrArg (fun x => x.1) h_zero) ⟨InfinitePlace.mk φ, _⟩
   · have := congrFun (congrArg (fun x => x.2) h_zero) ⟨InfinitePlace.mk φ, ⟨φ, hφ, rfl⟩⟩
     cases embedding_mk_eq φ with
->>>>>>> 0eb1f7f2
     | inl h => rwa [← h, ← comm_map_apply_of_isComplex K x ⟨φ, hφ, rfl⟩]
     | inr h =>
         apply RingHom.injective (starRingEnd ℂ)
@@ -338,11 +331,7 @@
 
 set_option maxHeartbeats 400000 in
 theorem convex_body_volume :
-<<<<<<< HEAD
-    volume (convex_body K f) = (constant_factor K) * ∏ w, (f w) ^ (mult K w) := by
-=======
     volume (convex_body K f) = (constant_factor K) * ∏ w, (f w) ^ (mult w) := by
->>>>>>> 0eb1f7f2
   rw [volume_eq_prod, convex_body, prod_prod, volume_pi, volume_pi, pi_pi, pi_pi]
   conv_lhs =>
     congr; congr; next => skip
@@ -368,25 +357,15 @@
     congr; ext
     exact ⟨fun _ =>  Finset.mem_subtype.mpr (Finset.mem_univ _), fun _ => Finset.mem_univ _⟩
 
-<<<<<<< HEAD
-
-=======
->>>>>>> 0eb1f7f2
 variable {f}
 
 /-- This is a technical result: quite often, we want to impose conditions at all infinite places
 but one and choose the value at the remaining place so that we can apply
 `exists_ne_zero_mem_ring_of_integers_lt`. -/
 theorem adjust_f {w₁ : InfinitePlace K} (B : ℝ≥0) (hf : ∀ w, w ≠ w₁→ f w ≠ 0) :
-<<<<<<< HEAD
-    ∃ g : InfinitePlace K → ℝ≥0, (∀ w, w ≠ w₁ → g w = f w) ∧ ∏ w, (g w) ^ mult K w = B := by
-  let S := ∏ w in Finset.univ.erase w₁, (f w) ^ mult K w
-  refine ⟨Function.update f w₁ ((B * S⁻¹) ^ (mult K w₁ : ℝ)⁻¹), ?_, ?_⟩
-=======
     ∃ g : InfinitePlace K → ℝ≥0, (∀ w, w ≠ w₁ → g w = f w) ∧ ∏ w, (g w) ^ mult w = B := by
   let S := ∏ w in Finset.univ.erase w₁, (f w) ^ mult w
   refine ⟨Function.update f w₁ ((B * S⁻¹) ^ (mult w₁ : ℝ)⁻¹), ?_, ?_⟩
->>>>>>> 0eb1f7f2
   · exact fun w hw => Function.update_noteq hw _ f
   · rw [← Finset.mul_prod_erase Finset.univ _ (Finset.mem_univ w₁), Function.update_same,
       Finset.prod_congr rfl fun w hw => by rw [Function.update_noteq (Finset.ne_of_mem_erase hw)],
