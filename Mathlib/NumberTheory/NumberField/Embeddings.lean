--- conflicted
+++ resolved
@@ -326,17 +326,6 @@
   rw [@eq_comm _ _ φ, @eq_comm _ _ (ComplexEmbedding.conjugate φ), ← mk_eq_iff, mk_embedding]
 
 @[simp]
-<<<<<<< HEAD
-theorem _root_.NumberField.ComplexEmbeddings.embedding_mk (φ : K →+* ℂ) :
-    embedding (mk φ) = φ ∨ embedding (mk φ) = ComplexEmbedding.conjugate φ := by
-  rw [@eq_comm _ _ φ, @eq_comm _ _ (ComplexEmbedding.conjugate φ), ← mk_eq_iff, mk_embedding]
-
-theorem isReal_iff {w : InfinitePlace K} : IsReal w ↔ ComplexEmbedding.IsReal (embedding w) := by
-  constructor
-  · rintro ⟨φ, ⟨hφ, rfl⟩⟩
-    rwa [_root_.NumberField.ComplexEmbeddings.IsReal.embedding_mk hφ]
-  · exact fun h => ⟨embedding w, h, mk_embedding w⟩
-=======
 theorem embedding_mk_eq_of_isReal {φ : K →+* ℂ} (h : ComplexEmbedding.IsReal φ) :
     embedding (mk φ) = φ := by
   have := embedding_mk_eq φ
@@ -348,7 +337,6 @@
   refine ⟨?_, fun h => ⟨embedding w, h, mk_embedding w⟩⟩
   rintro ⟨φ, ⟨hφ, rfl⟩⟩
   rwa [embedding_mk_eq_of_isReal hφ]
->>>>>>> 8f6fc4fe
 #align number_field.infinite_place.is_real_iff NumberField.InfinitePlace.isReal_iff
 
 theorem isComplex_iff {w : InfinitePlace K} :
