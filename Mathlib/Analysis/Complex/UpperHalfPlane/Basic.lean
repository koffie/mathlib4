--- conflicted
+++ resolved
@@ -404,13 +404,8 @@
 nonrec theorem SpecialLinearGroup.im_smul_eq_div_normSq :
     (g • z).im = z.im / Complex.normSq (denom g z) := by
   convert im_smul_eq_div_normSq g z
-<<<<<<< HEAD
   simp only [GeneralLinearGroup.val_det_apply, coe_GLPos_coe_GL_coe_matrix,
-    Int.coe_castRingHom, (g : SL(2, ℝ)).prop, one_mul]
-=======
-  simp only [GeneralLinearGroup.det_apply_val, coe_GLPos_coe_GL_coe_matrix,
     Int.coe_castRingHom, (g : SL(2, ℝ)).prop, one_mul, coe']
->>>>>>> d1cd996f
 #align upper_half_plane.special_linear_group.im_smul_eq_div_norm_sq UpperHalfPlane.SpecialLinearGroup.im_smul_eq_div_normSq
 
 theorem denom_apply (g : SL(2, ℤ)) (z : ℍ) :
