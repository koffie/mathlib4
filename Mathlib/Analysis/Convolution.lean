--- conflicted
+++ resolved
@@ -963,113 +963,6 @@
 
 end NormedAddCommGroup
 
-<<<<<<< HEAD
-namespace ContDiffBump
-
-variable {n : ℕ∞}
-
-variable [NormedSpace ℝ E']
-
-variable [NormedAddCommGroup G] [NormedSpace ℝ G] [HasContDiffBump G]
-
-variable [CompleteSpace E']
-
-variable {a : G} {φ : ContDiffBump (0 : G)}
-
-/-- If `φ` is a bump function, compute `(φ ⋆ g) x₀` if `g` is constant on `Metric.ball x₀ φ.R`. -/
-theorem convolution_eq_right {x₀ : G} (hg : ∀ x ∈ ball x₀ φ.rOut, g x = g x₀) :
-    (φ ⋆[lsmul ℝ ℝ, μ] g : G → E') x₀ = integral μ φ • g x₀ := by
-  simp_rw [convolution_eq_right' _ φ.support_eq.subset hg, lsmul_apply, integral_smul_const]
-#align cont_diff_bump.convolution_eq_right ContDiffBump.convolution_eq_right
-
-variable [BorelSpace G]
-
-variable [IsLocallyFiniteMeasure μ] [IsOpenPosMeasure μ]
-
-variable [FiniteDimensional ℝ G]
-
-/-- If `φ` is a normed bump function, compute `φ ⋆ g` if `g` is constant on `Metric.ball x₀ φ.R`. -/
-theorem normed_convolution_eq_right {x₀ : G} (hg : ∀ x ∈ ball x₀ φ.rOut, g x = g x₀) :
-    (φ.normed μ ⋆[lsmul ℝ ℝ, μ] g : G → E') x₀ = g x₀ := by
-  rw [convolution_eq_right' _ φ.support_normed_eq.subset hg]
-  exact integral_normed_smul φ μ (g x₀)
-#align cont_diff_bump.normed_convolution_eq_right ContDiffBump.normed_convolution_eq_right
-
-variable [IsAddLeftInvariant μ]
-
-/-- If `φ` is a normed bump function, approximate `(φ ⋆ g) x₀` if `g` is near `g x₀` on a ball with
-radius `φ.R` around `x₀`. -/
-theorem dist_normed_convolution_le {x₀ : G} {ε : ℝ} (hmg : AEStronglyMeasurable g μ)
-    (hg : ∀ x ∈ ball x₀ φ.rOut, dist (g x) (g x₀) ≤ ε) :
-    dist ((φ.normed μ ⋆[lsmul ℝ ℝ, μ] g : G → E') x₀) (g x₀) ≤ ε :=
-  dist_convolution_le (by simp_rw [← dist_self (g x₀), hg x₀ (mem_ball_self φ.rOut_pos)])
-    φ.support_normed_eq.subset φ.nonneg_normed φ.integral_normed hmg hg
-#align cont_diff_bump.dist_normed_convolution_le ContDiffBump.dist_normed_convolution_le
-
-/-- `(φ i ⋆ g i) (k i)` tends to `z₀` as `i` tends to some filter `l` if
-* `φ` is a sequence of normed bump functions such that `(φ i).R` tends to `0` as `i` tends to `l`;
-* `g i` is `mu`-a.e. strongly measurable as `i` tends to `l`;
-* `g i x` tends to `z₀` as `(i, x)` tends to `l ×ˢ 𝓝 x₀`;
-* `k i` tends to `x₀`. -/
-nonrec theorem convolution_tendsto_right {ι} {φ : ι → ContDiffBump (0 : G)} {g : ι → G → E'}
-    {k : ι → G} {x₀ : G} {z₀ : E'} {l : Filter ι} (hφ : Tendsto (fun i => (φ i).rOut) l (𝓝 0))
-    (hig : ∀ᶠ i in l, AEStronglyMeasurable (g i) μ) (hcg : Tendsto (uncurry g) (l ×ˢ 𝓝 x₀) (𝓝 z₀))
-    (hk : Tendsto k l (𝓝 x₀)) :
-    Tendsto (fun i => ((φ i).normed μ ⋆[lsmul ℝ ℝ, μ] g i : G → E') (k i)) l (𝓝 z₀) :=
-  convolution_tendsto_right (eventually_of_forall fun i => (φ i).nonneg_normed)
-    (eventually_of_forall fun i => (φ i).integral_normed) (tendsto_support_normed_smallSets hφ) hig
-    hcg hk
-#align cont_diff_bump.convolution_tendsto_right ContDiffBump.convolution_tendsto_right
-
-/-- Special case of `ContDiffBump.convolution_tendsto_right` where `g` is continuous,
-  and the limit is taken only in the first function. -/
-theorem convolution_tendsto_right_of_continuous {ι} {φ : ι → ContDiffBump (0 : G)} {l : Filter ι}
-    (hφ : Tendsto (fun i => (φ i).rOut) l (𝓝 0)) (hg : Continuous g) (x₀ : G) :
-    Tendsto (fun i => ((φ i).normed μ ⋆[lsmul ℝ ℝ, μ] g : G → E') x₀) l (𝓝 (g x₀)) :=
-  convolution_tendsto_right hφ (eventually_of_forall fun _ => hg.aestronglyMeasurable)
-    ((hg.tendsto x₀).comp tendsto_snd) tendsto_const_nhds
-#align cont_diff_bump.convolution_tendsto_right_of_continuous ContDiffBump.convolution_tendsto_right_of_continuous
-
-open Metric
-
-local macro_rules | `($x ^ $y)   => `(HPow.hPow $x $y) -- Porting note: See issue #2220
-
-/-- If a function `g` is locally integrable, then the convolution `φ i * g` converges almost
-everywhere to `g` if `φ i` is a sequence of bump functions with support tending to `0`, provided
-that the ratio between the inner and outer radii of `φ i` remains bounded. -/
-theorem ae_convolution_tendsto_right_of_locally_integrable
-    {ι} {φ : ι → ContDiffBump (0 : G)} {l : Filter ι} {K : ℝ}
-    (hφ : Tendsto (fun i ↦ (φ i).rOut) l (𝓝 0))
-    (h'φ : ∀ᶠ i in l, (φ i).rOut ≤ K * (φ i).rIn) (hg : LocallyIntegrable g μ) : ∀ᵐ x₀ ∂μ,
-    Tendsto (fun i ↦ ((φ i).normed μ ⋆[lsmul ℝ ℝ, μ] g) x₀) l (𝓝 (g x₀)) := by
-  have : IsAddHaarMeasure μ := ⟨⟩
-  filter_upwards [(Besicovitch.vitaliFamily μ).ae_tendsto_average_norm_sub hg] with x₀ h₀
-  simp only [convolution_eq_swap, lsmul_apply]
-  have hφ' : Tendsto (fun i ↦ (φ i).rOut) l (𝓝[>] 0) :=
-    tendsto_nhdsWithin_iff.2 ⟨hφ, eventually_of_forall (fun i ↦ (φ i).rOut_pos)⟩
-  have := (h₀.comp (Besicovitch.tendsto_filterAt μ x₀)).comp hφ'
-  simp only [Function.comp] at this
-  apply tendsto_integral_smul_of_tendsto_average_norm_sub (K ^ (FiniteDimensional.finrank ℝ G)) this
-  · apply eventually_of_forall (fun i ↦ ?_)
-    apply hg.integrableOn_isCompact
-    exact isCompact_closedBall _ _
-  · apply tendsto_const_nhds.congr (fun i ↦ ?_)
-    rw [← integral_neg_eq_self]
-    simp only [sub_neg_eq_add, integral_add_left_eq_self, integral_normed]
-  · apply eventually_of_forall (fun i ↦ ?_)
-    change support ((ContDiffBump.normed (φ i) μ) ∘ (fun y ↦ x₀ - y)) ⊆ closedBall x₀ (φ i).rOut
-    simp only [support_comp_eq_preimage, support_normed_eq]
-    intro x hx
-    simp only [mem_preimage, mem_ball, dist_zero_right] at hx
-    simpa [dist_eq_norm_sub'] using hx.le
-  · filter_upwards [h'φ] with i hi x
-    rw [abs_of_nonneg (nonneg_normed _ _), addHaar_closedBall_center]
-    exact (φ i).normed_le_div_measure_closedBall_rOut _ hi _
-
-end ContDiffBump
-
-=======
->>>>>>> 560eeb2b
 end Measurability
 
 end NontriviallyNormedField
