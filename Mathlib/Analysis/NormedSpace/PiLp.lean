--- conflicted
+++ resolved
@@ -74,11 +74,7 @@
 already endowed with the `L^∞` distance, we need the type synonym to avoid confusing typeclass
 resolution. Also, we let it depend on `p`, to get a whole family of type on which we can put
 different distances. -/
-<<<<<<< HEAD
-abbrev PiLp (p : ℝ≥0∞) {ι : Type _} (α : ι → Type _) : Type _ :=
-=======
 abbrev PiLp (p : ℝ≥0∞) {ι : Type*} (α : ι → Type*) : Type _ :=
->>>>>>> c769b9d8
   WithLp p (∀ i : ι, α i)
 #align pi_Lp PiLp
 
@@ -93,14 +89,6 @@
 
 variable (p : ℝ≥0∞) (𝕜 𝕜' : Type*) {ι : Type*} (α : ι → Type*) (β : ι → Type*)
 
-<<<<<<< HEAD
-=======
-/-- Canonical bijection between `PiLp p α` and the original Pi type. We introduce it to be able
-to compare the `L^p` and `L^∞` distances through it. -/
-abbrev equiv : PiLp p α ≃ ∀ i : ι, α i := WithLp.equiv _ _
-#align pi_Lp.equiv PiLp.equiv
-
->>>>>>> c769b9d8
 /-! Note that the unapplied versions of these lemmas are deliberately omitted, as they break
 the use of the type synonym. -/
 
@@ -870,15 +858,7 @@
 
 variable (𝕜 p)
 
-<<<<<<< HEAD
 /-- `WithLp.equiv` as a continuous linear equivalence. -/
-=======
-/-- `PiLp.equiv` as a linear equivalence. -/
-abbrev linearEquiv : PiLp p β ≃ₗ[𝕜] ∀ i, β i := WithLp.linearEquiv _ _ _
-#align pi_Lp.linear_equiv PiLp.linearEquiv
-
-/-- `PiLp.equiv` as a continuous linear equivalence. -/
->>>>>>> c769b9d8
 @[simps! (config := { fullyApplied := false }) apply symm_apply]
 protected def continuousLinearEquiv : PiLp p β ≃L[𝕜] ∀ i, β i where
   toLinearEquiv := WithLp.linearEquiv _ _ _
@@ -897,11 +877,7 @@
 
 @[simp]
 theorem basisFun_apply [DecidableEq ι] (i) :
-<<<<<<< HEAD
     basisFun p 𝕜 ι i = (WithLp.equiv p _).symm (Pi.single i 1) := by
-=======
-    basisFun p 𝕜 ι i = (PiLp.equiv p _).symm (Pi.single i 1) := by
->>>>>>> c769b9d8
   simp_rw [basisFun, Basis.coe_ofEquivFun, WithLp.linearEquiv_symm_apply, Pi.single]
 #align pi_Lp.basis_fun_apply PiLp.basisFun_apply
 
