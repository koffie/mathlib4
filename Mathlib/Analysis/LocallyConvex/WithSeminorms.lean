--- conflicted
+++ resolved
@@ -440,11 +440,7 @@
 theorem WithSeminorms.continuous_seminorm [NontriviallyNormedField 𝕝] [Module 𝕝 E]
     [ContinuousConstSMul 𝕝 E] {p : SeminormFamily 𝕝 E ι} (hp : WithSeminorms p) (i : ι) :
     Continuous (p i) := by
-<<<<<<< HEAD
-  refine Seminorm.continuous (r := 1) ?_
-=======
   refine' Seminorm.continuous (r := 1) _
->>>>>>> 97742af2
   rw [p.withSeminorms_iff_nhds_eq_iInf.mp hp, ball_zero_eq_preimage_ball]
   exact Filter.mem_iInf_of_mem i (Filter.preimage_mem_comap <| Metric.ball_mem_nhds _ one_pos)
 #align with_seminorms.continuous_seminorm WithSeminorms.continuous_seminorm
