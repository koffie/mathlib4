--- conflicted
+++ resolved
@@ -860,10 +860,6 @@
   mul_assoc _ _ _ := ext fun _ => rfl
 #align continuous_linear_map.monoid_with_zero ContinuousLinearMap.monoidWithZero
 
-<<<<<<< HEAD
-@[simp]
-=======
->>>>>>> 1e49b2ca
 theorem coe_pow (f : M₁ →L[R₁] M₁) (n : ℕ) : ⇑(f ^ n) = f^[n] :=
   hom_coe_pow _ rfl (fun _ _ ↦ rfl) _ _
 
