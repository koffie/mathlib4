/-
Copyright (c) 2021 Patrick Massot. All rights reserved.
Released under Apache 2.0 license as described in the file LICENSE.
Authors: Patrick Massot, Yury Kudryashov
-/
import Mathlib.Topology.Algebra.Order.IntermediateValue
import Mathlib.Topology.LocalExtr

#align_import topology.algebra.order.compact from "leanprover-community/mathlib"@"3efd324a3a31eaa40c9d5bfc669c4fafee5f9423"

/-!
# Compactness of a closed interval

In this file we prove that a closed interval in a conditionally complete linear ordered type with
order topology (or a product of such types) is compact.

We prove the extreme value theorem (`IsCompact.exists_isMinOn`, `IsCompact.exists_isMaxOn`):
a continuous function on a compact set takes its minimum and maximum values. We provide many
variations of this theorem.

We also prove that the image of a closed interval under a continuous map is a closed interval, see
`ContinuousOn.image_Icc`.

## Tags

compact, extreme value theorem
-/


open Filter OrderDual TopologicalSpace Function Set

open scoped Filter Topology

/-!
### Compactness of a closed interval

In this section we define a typeclass `CompactIccSpace α` saying that all closed intervals in `α`
are compact. Then we provide an instance for a `ConditionallyCompleteLinearOrder` and prove that
the product (both `α × β` and an indexed product) of spaces with this property inherits the
property.

We also prove some simple lemmas about spaces with this property.
-/


/-- This typeclass says that all closed intervals in `α` are compact. This is true for all
conditionally complete linear orders with order topology and products (finite or infinite)
of such spaces. -/
class CompactIccSpace (α : Type*) [TopologicalSpace α] [Preorder α] : Prop where
  /-- A closed interval `Set.Icc a b` is a compact set for all `a` and `b`. -/
  isCompact_Icc : ∀ {a b : α}, IsCompact (Icc a b)
#align compact_Icc_space CompactIccSpace

export CompactIccSpace (isCompact_Icc)

-- porting note: new lemma; TODO: make it the definition
lemma CompactIccSpace.mk' [TopologicalSpace α] [Preorder α]
    (h : ∀ {a b : α}, a ≤ b → IsCompact (Icc a b)) : CompactIccSpace α where
  isCompact_Icc {a b} := by_cases h $ fun hab => by rw [Icc_eq_empty hab]; exact isCompact_empty

-- porting note: new lemma; TODO: drop one `'`
lemma CompactIccSpace.mk'' [TopologicalSpace α] [PartialOrder α]
    (h : ∀ {a b : α}, a < b → IsCompact (Icc a b)) : CompactIccSpace α :=
  .mk' fun hab => hab.eq_or_lt.elim (by rintro rfl; simp) h

/-- A closed interval in a conditionally complete linear order is compact. -/
instance (priority := 100) ConditionallyCompleteLinearOrder.toCompactIccSpace (α : Type*)
    [ConditionallyCompleteLinearOrder α] [TopologicalSpace α] [OrderTopology α] :
    CompactIccSpace α := by
  refine' .mk'' fun {a b} hlt => ?_
  cases' le_or_lt a b with hab hab
  swap
  · simp [hab]
  refine' isCompact_iff_ultrafilter_le_nhds.2 fun f hf => _
  contrapose! hf
  rw [le_principal_iff]
  have hpt : ∀ x ∈ Icc a b, {x} ∉ f := fun x hx hxf =>
    hf x hx ((le_pure_iff.2 hxf).trans (pure_le_nhds x))
  set s := { x ∈ Icc a b | Icc a x ∉ f }
  have hsb : b ∈ upperBounds s := fun x hx => hx.1.2
  have sbd : BddAbove s := ⟨b, hsb⟩
  have ha : a ∈ s := by simp [hpt, hab]
  rcases hab.eq_or_lt with (rfl | _hlt)
  · exact ha.2
  -- porting note: the `obtain` below was instead
  -- `set c := Sup s`
  -- `have hsc : IsLUB s c := isLUB_csSup ⟨a, ha⟩ sbd`
  obtain ⟨c, hsc⟩ : ∃ c, IsLUB s c := ⟨sSup s, isLUB_csSup ⟨a, ha⟩ ⟨b, hsb⟩⟩
  have hc : c ∈ Icc a b := ⟨hsc.1 ha, hsc.2 hsb⟩
  specialize hf c hc
  have hcs : c ∈ s := by
    rcases hc.1.eq_or_lt with (rfl | hlt); · assumption
    refine' ⟨hc, fun hcf => hf fun U hU => _⟩
    rcases (mem_nhdsWithin_Iic_iff_exists_Ioc_subset' hlt).1 (mem_nhdsWithin_of_mem_nhds hU)
      with ⟨x, hxc, hxU⟩
    rcases ((hsc.frequently_mem ⟨a, ha⟩).and_eventually
      (Ioc_mem_nhdsWithin_Iic ⟨hxc, le_rfl⟩)).exists with ⟨y, ⟨_hyab, hyf⟩, hy⟩
    refine' mem_of_superset (f.diff_mem_iff.2 ⟨hcf, hyf⟩) (Subset.trans _ hxU)
    rw [diff_subset_iff]
    exact Subset.trans Icc_subset_Icc_union_Ioc <| union_subset_union Subset.rfl <|
      Ioc_subset_Ioc_left hy.1.le
  rcases hc.2.eq_or_lt with (rfl | hlt); · exact hcs.2
  contrapose! hf
  intro U hU
  rcases(mem_nhdsWithin_Ici_iff_exists_mem_Ioc_Ico_subset hlt).1
      (mem_nhdsWithin_of_mem_nhds hU) with
    ⟨y, hxy, hyU⟩
  refine' mem_of_superset _ hyU; clear! U
  have hy : y ∈ Icc a b := ⟨hc.1.trans hxy.1.le, hxy.2⟩
  by_cases hay : Icc a y ∈ f
  · refine' mem_of_superset (f.diff_mem_iff.2 ⟨f.diff_mem_iff.2 ⟨hay, hcs.2⟩, hpt y hy⟩) _
    rw [diff_subset_iff, union_comm, Ico_union_right hxy.1.le, diff_subset_iff]
    exact Icc_subset_Icc_union_Icc
  · exact ((hsc.1 ⟨hy, hay⟩).not_lt hxy.1).elim
#align conditionally_complete_linear_order.to_compact_Icc_space ConditionallyCompleteLinearOrder.toCompactIccSpace

instance {ι : Type*} {α : ι → Type*} [∀ i, Preorder (α i)] [∀ i, TopologicalSpace (α i)]
    [∀ i, CompactIccSpace (α i)] : CompactIccSpace (∀ i, α i) :=
  ⟨fun {a b} => (pi_univ_Icc a b ▸ isCompact_univ_pi) fun _ => isCompact_Icc⟩

instance Pi.compact_Icc_space' {α β : Type*} [Preorder β] [TopologicalSpace β]
    [CompactIccSpace β] : CompactIccSpace (α → β) :=
  inferInstance
#align pi.compact_Icc_space' Pi.compact_Icc_space'

instance {α β : Type*} [Preorder α] [TopologicalSpace α] [CompactIccSpace α] [Preorder β]
    [TopologicalSpace β] [CompactIccSpace β] : CompactIccSpace (α × β) :=
  ⟨fun {a b} => (Icc_prod_eq a b).symm ▸ isCompact_Icc.prod isCompact_Icc⟩

/-- An unordered closed interval is compact. -/
theorem isCompact_uIcc {α : Type*} [LinearOrder α] [TopologicalSpace α] [CompactIccSpace α]
    {a b : α} : IsCompact (uIcc a b) :=
  isCompact_Icc
#align is_compact_uIcc isCompact_uIcc

-- See note [lower instance priority]
/-- A complete linear order is a compact space.

We do not register an instance for a `[CompactIccSpace α]` because this would only add instances
for products (indexed or not) of complete linear orders, and we have instances with higher priority
that cover these cases. -/
instance (priority := 100) compactSpace_of_completeLinearOrder {α : Type*} [CompleteLinearOrder α]
    [TopologicalSpace α] [OrderTopology α] : CompactSpace α :=
  ⟨by simp only [← Icc_bot_top, isCompact_Icc]⟩
#align compact_space_of_complete_linear_order compactSpace_of_completeLinearOrder

section

variable {α : Type*} [Preorder α] [TopologicalSpace α] [CompactIccSpace α]

instance compactSpace_Icc (a b : α) : CompactSpace (Icc a b) :=
  isCompact_iff_compactSpace.mp isCompact_Icc
#align compact_space_Icc compactSpace_Icc

end

/-!
### Extreme value theorem
-/

section LinearOrder

<<<<<<< HEAD
variable {α β γ : Type _} [LinearOrder α] [TopologicalSpace α]
=======
variable {α β γ : Type*} [LinearOrder α] [TopologicalSpace α] [OrderClosedTopology α]
>>>>>>> b44650d7
  [TopologicalSpace β] [TopologicalSpace γ]

theorem IsCompact.exists_isLeast [ClosedIicTopology α] {s : Set α} (hs : IsCompact s)
    (ne_s : s.Nonempty) : ∃ x, IsLeast s x := by
  haveI : Nonempty s := ne_s.to_subtype
  suffices : (s ∩ ⋂ x ∈ s, Iic x).Nonempty
  · exact ⟨this.choose, this.choose_spec.1, mem_iInter₂.mp this.choose_spec.2⟩
  rw [biInter_eq_iInter]
  by_contra H
  rw [not_nonempty_iff_eq_empty] at H
  rcases hs.elim_directed_family_closed (fun x : s => Iic ↑x) (fun x => isClosed_Iic) H
      (directed_of_inf fun _ _ h => Iic_subset_Iic.mpr h) with ⟨x, hx⟩
  exact not_nonempty_iff_eq_empty.mpr hx ⟨x, x.2, le_rfl⟩
#align is_compact.exists_is_least IsCompact.exists_isLeast

theorem IsCompact.exists_isGreatest [ClosedIciTopology α] {s : Set α} (hs : IsCompact s)
    (ne_s : s.Nonempty) : ∃ x, IsGreatest s x :=
  IsCompact.exists_isLeast (α := αᵒᵈ) hs ne_s
#align is_compact.exists_is_greatest IsCompact.exists_isGreatest

theorem IsCompact.exists_isGLB [ClosedIicTopology α] {s : Set α} (hs : IsCompact s)
    (ne_s : s.Nonempty) : ∃ x ∈ s, IsGLB s x :=
  (hs.exists_isLeast ne_s).imp (fun x (hx : IsLeast s x) => ⟨hx.1, hx.isGLB⟩)
#align is_compact.exists_is_glb IsCompact.exists_isGLB

theorem IsCompact.exists_isLUB [ClosedIciTopology α] {s : Set α} (hs : IsCompact s)
    (ne_s : s.Nonempty) : ∃ x ∈ s, IsLUB s x :=
  IsCompact.exists_isGLB (α := αᵒᵈ) hs ne_s
#align is_compact.exists_is_lub IsCompact.exists_isLUB

-- porting note: new lemma; defeq to the old one but allows us to use dot notation
/-- The **extreme value theorem**: a continuous function realizes its minimum on a compact set. -/
theorem IsCompact.exists_isMinOn [ClosedIicTopology α] {s : Set β} (hs : IsCompact s)
    (ne_s : s.Nonempty) {f : β → α} (hf : ContinuousOn f s) : ∃ x ∈ s, IsMinOn f s x := by
  rcases (hs.image_of_continuousOn hf).exists_isLeast (ne_s.image f) with ⟨_, ⟨x, hxs, rfl⟩, hx⟩
  exact ⟨x, hxs, ball_image_iff.1 hx⟩

/-- The **extreme value theorem**: a continuous function realizes its minimum on a compact set. -/
@[deprecated IsCompact.exists_isMinOn]
theorem IsCompact.exists_forall_le [ClosedIicTopology α] {s : Set β} (hs : IsCompact s)
    (ne_s : s.Nonempty) {f : β → α} (hf : ContinuousOn f s) : ∃ x ∈ s, ∀ y ∈ s, f x ≤ f y :=
  hs.exists_isMinOn ne_s hf
#align is_compact.exists_forall_le IsCompact.exists_forall_le

-- porting note: new lemma; defeq to the old one but allows us to use dot notation
/-- The **extreme value theorem**: a continuous function realizes its maximum on a compact set. -/
theorem IsCompact.exists_isMaxOn [ClosedIciTopology α] {s : Set β} (hs : IsCompact s)
    (ne_s : s.Nonempty) {f : β → α} (hf : ContinuousOn f s) : ∃ x ∈ s, IsMaxOn f s x :=
  IsCompact.exists_isMinOn (α := αᵒᵈ) hs ne_s hf

/-- The **extreme value theorem**: a continuous function realizes its maximum on a compact set. -/
@[deprecated IsCompact.exists_isMaxOn]
theorem IsCompact.exists_forall_ge [ClosedIciTopology α] {s : Set β} (hs : IsCompact s)
    (ne_s : s.Nonempty) {f : β → α} (hf : ContinuousOn f s) : ∃ x ∈ s, ∀ y ∈ s, f y ≤ f x :=
  IsCompact.exists_isMaxOn hs ne_s hf
#align is_compact.exists_forall_ge IsCompact.exists_forall_ge

/-- The **extreme value theorem**: if a function `f` is continuous on a closed set `s` and it is
larger than a value in its image away from compact sets, then it has a minimum on this set. -/
theorem ContinuousOn.exists_isMinOn' [ClosedIicTopology α] {s : Set β} {f : β → α}
    (hf : ContinuousOn f s) (hsc : IsClosed s) {x₀ : β} (h₀ : x₀ ∈ s)
    (hc : ∀ᶠ x in cocompact β ⊓ 𝓟 s, f x₀ ≤ f x) : ∃ x ∈ s, IsMinOn f s x := by
  rcases (hasBasis_cocompact.inf_principal _).eventually_iff.1 hc with ⟨K, hK, hKf⟩
  have hsub : insert x₀ (K ∩ s) ⊆ s := insert_subset_iff.2 ⟨h₀, inter_subset_right _ _⟩
  obtain ⟨x, hx, hxf⟩ : ∃ x ∈ insert x₀ (K ∩ s), ∀ y ∈ insert x₀ (K ∩ s), f x ≤ f y :=
    ((hK.inter_right hsc).insert x₀).exists_forall_le (insert_nonempty _ _) (hf.mono hsub)
  refine' ⟨x, hsub hx, fun y hy => _⟩
  by_cases hyK : y ∈ K
  exacts [hxf _ (Or.inr ⟨hyK, hy⟩), (hxf _ (Or.inl rfl)).trans (hKf ⟨hyK, hy⟩)]

/-- The **extreme value theorem**: if a function `f` is continuous on a closed set `s` and it is
larger than a value in its image away from compact sets, then it has a minimum on this set. -/
@[deprecated ContinuousOn.exists_isMinOn']
theorem ContinuousOn.exists_forall_le' [ClosedIicTopology α] {s : Set β} {f : β → α}
    (hf : ContinuousOn f s) (hsc : IsClosed s) {x₀ : β} (h₀ : x₀ ∈ s)
    (hc : ∀ᶠ x in cocompact β ⊓ 𝓟 s, f x₀ ≤ f x) : ∃ x ∈ s, ∀ y ∈ s, f x ≤ f y :=
  hf.exists_isMinOn' hsc h₀ hc
#align continuous_on.exists_forall_le' ContinuousOn.exists_forall_le'

/-- The **extreme value theorem**: if a function `f` is continuous on a closed set `s` and it is
smaller than a value in its image away from compact sets, then it has a maximum on this set. -/
theorem ContinuousOn.exists_isMaxOn' [ClosedIciTopology α] {s : Set β} {f : β → α}
    (hf : ContinuousOn f s) (hsc : IsClosed s) {x₀ : β} (h₀ : x₀ ∈ s)
    (hc : ∀ᶠ x in cocompact β ⊓ 𝓟 s, f x ≤ f x₀) : ∃ x ∈ s, IsMaxOn f s x :=
  ContinuousOn.exists_isMinOn' (α := αᵒᵈ) hf hsc h₀ hc

/-- The **extreme value theorem**: if a function `f` is continuous on a closed set `s` and it is
smaller than a value in its image away from compact sets, then it has a maximum on this set. -/
@[deprecated ContinuousOn.exists_isMaxOn']
theorem ContinuousOn.exists_forall_ge' [ClosedIciTopology α] {s : Set β} {f : β → α}
    (hf : ContinuousOn f s) (hsc : IsClosed s) {x₀ : β} (h₀ : x₀ ∈ s)
    (hc : ∀ᶠ x in cocompact β ⊓ 𝓟 s, f x ≤ f x₀) : ∃ x ∈ s, ∀ y ∈ s, f y ≤ f x :=
  hf.exists_isMaxOn' hsc h₀ hc
#align continuous_on.exists_forall_ge' ContinuousOn.exists_forall_ge'

/-- The **extreme value theorem**: if a continuous function `f` is larger than a value in its range
away from compact sets, then it has a global minimum. -/
theorem Continuous.exists_forall_le' [ClosedIicTopology α] {f : β → α} (hf : Continuous f)
    (x₀ : β) (h : ∀ᶠ x in cocompact β, f x₀ ≤ f x) : ∃ x : β, ∀ y : β, f x ≤ f y :=
  let ⟨x, _, hx⟩ := hf.continuousOn.exists_forall_le' isClosed_univ (mem_univ x₀)
    (by rwa [principal_univ, inf_top_eq])
  ⟨x, fun y => hx y (mem_univ y)⟩
#align continuous.exists_forall_le' Continuous.exists_forall_le'

/-- The **extreme value theorem**: if a continuous function `f` is smaller than a value in its range
away from compact sets, then it has a global maximum. -/
theorem Continuous.exists_forall_ge' [ClosedIciTopology α] {f : β → α} (hf : Continuous f)
    (x₀ : β) (h : ∀ᶠ x in cocompact β, f x ≤ f x₀) : ∃ x : β, ∀ y : β, f y ≤ f x :=
  Continuous.exists_forall_le' (α := αᵒᵈ) hf x₀ h
#align continuous.exists_forall_ge' Continuous.exists_forall_ge'

/-- The **extreme value theorem**: if a continuous function `f` tends to infinity away from compact
sets, then it has a global minimum. -/
theorem Continuous.exists_forall_le [ClosedIicTopology α] [Nonempty β] {f : β → α}
    (hf : Continuous f) (hlim : Tendsto f (cocompact β) atTop) : ∃ x, ∀ y, f x ≤ f y := by
  inhabit β
  exact hf.exists_forall_le' default (hlim.eventually <| eventually_ge_atTop _)
#align continuous.exists_forall_le Continuous.exists_forall_le

/-- The **extreme value theorem**: if a continuous function `f` tends to negative infinity away from
compact sets, then it has a global maximum. -/
theorem Continuous.exists_forall_ge [ClosedIciTopology α] [Nonempty β] {f : β → α}
    (hf : Continuous f) (hlim : Tendsto f (cocompact β) atBot) : ∃ x, ∀ y, f y ≤ f x :=
  Continuous.exists_forall_le (α := αᵒᵈ) hf hlim
#align continuous.exists_forall_ge Continuous.exists_forall_ge

/-- A continuous function with compact support has a global minimum. -/
@[to_additive "A continuous function with compact support has a global minimum."]
theorem Continuous.exists_forall_le_of_hasCompactMulSupport [ClosedIicTopology α] [Nonempty β]
    [One α] {f : β → α} (hf : Continuous f) (h : HasCompactMulSupport f) :
    ∃ x : β, ∀ y : β, f x ≤ f y := by
  obtain ⟨_, ⟨x, rfl⟩, hx⟩ := (h.isCompact_range hf).exists_isLeast (range_nonempty _)
  rw [mem_lowerBounds, forall_range_iff] at hx
  exact ⟨x, hx⟩
#align continuous.exists_forall_le_of_has_compact_mul_support Continuous.exists_forall_le_of_hasCompactMulSupport
#align continuous.exists_forall_le_of_has_compact_support Continuous.exists_forall_le_of_hasCompactSupport

/-- A continuous function with compact support has a global maximum. -/
@[to_additive "A continuous function with compact support has a global maximum."]
theorem Continuous.exists_forall_ge_of_hasCompactMulSupport [ClosedIciTopology α] [Nonempty β]
    [One α] {f : β → α} (hf : Continuous f) (h : HasCompactMulSupport f) :
    ∃ x : β, ∀ y : β, f y ≤ f x :=
  Continuous.exists_forall_le_of_hasCompactMulSupport (α := αᵒᵈ) hf h
#align continuous.exists_forall_ge_of_has_compact_mul_support Continuous.exists_forall_ge_of_hasCompactMulSupport
#align continuous.exists_forall_ge_of_has_compact_support Continuous.exists_forall_ge_of_hasCompactSupport

/-- A compact set is bounded below -/
theorem IsCompact.bddBelow [ClosedIicTopology α] [Nonempty α] {s : Set α} (hs : IsCompact s) :
    BddBelow s := by
  rcases s.eq_empty_or_nonempty with rfl | hne
  · exact bddBelow_empty
  · obtain ⟨a, -, has⟩ := hs.exists_isLeast hne
    exact ⟨a, has⟩
#align is_compact.bdd_below IsCompact.bddBelow

/-- A compact set is bounded above -/
theorem IsCompact.bddAbove [ClosedIciTopology α] [Nonempty α] {s : Set α} (hs : IsCompact s) :
    BddAbove s :=
  IsCompact.bddBelow (α := αᵒᵈ) hs
#align is_compact.bdd_above IsCompact.bddAbove

/-- A continuous function is bounded below on a compact set. -/
theorem IsCompact.bddBelow_image [ClosedIicTopology α] [Nonempty α] {f : β → α} {K : Set β}
    (hK : IsCompact K) (hf : ContinuousOn f K) : BddBelow (f '' K) :=
  (hK.image_of_continuousOn hf).bddBelow
#align is_compact.bdd_below_image IsCompact.bddBelow_image

/-- A continuous function is bounded above on a compact set. -/
theorem IsCompact.bddAbove_image [ClosedIciTopology α] [Nonempty α] {f : β → α} {K : Set β}
    (hK : IsCompact K) (hf : ContinuousOn f K) : BddAbove (f '' K) :=
  IsCompact.bddBelow_image (α := αᵒᵈ) hK hf
#align is_compact.bdd_above_image IsCompact.bddAbove_image

/-- A continuous function with compact support is bounded below. -/
@[to_additive " A continuous function with compact support is bounded below. "]
theorem Continuous.bddBelow_range_of_hasCompactMulSupport [ClosedIicTopology α] [One α]
    {f : β → α} (hf : Continuous f) (h : HasCompactMulSupport f) : BddBelow (range f) :=
  (h.isCompact_range hf).bddBelow
#align continuous.bdd_below_range_of_has_compact_mul_support Continuous.bddBelow_range_of_hasCompactMulSupport
#align continuous.bdd_below_range_of_has_compact_support Continuous.bddBelow_range_of_hasCompactSupport

/-- A continuous function with compact support is bounded above. -/
@[to_additive " A continuous function with compact support is bounded above. "]
theorem Continuous.bddAbove_range_of_hasCompactMulSupport [ClosedIciTopology α] [One α]
    {f : β → α} (hf : Continuous f) (h : HasCompactMulSupport f) : BddAbove (range f) :=
  Continuous.bddBelow_range_of_hasCompactMulSupport (α := αᵒᵈ) hf h
#align continuous.bdd_above_range_of_has_compact_mul_support Continuous.bddAbove_range_of_hasCompactMulSupport
#align continuous.bdd_above_range_of_has_compact_support Continuous.bddAbove_range_of_hasCompactSupport

end LinearOrder

section ConditionallyCompleteLinearOrder

<<<<<<< HEAD
variable {α β γ : Type _} [ConditionallyCompleteLinearOrder α] [TopologicalSpace α]
  [TopologicalSpace β] [TopologicalSpace γ]
=======
variable {α β γ : Type*} [ConditionallyCompleteLinearOrder α] [TopologicalSpace α]
  [OrderClosedTopology α] [TopologicalSpace β] [TopologicalSpace γ]
>>>>>>> b44650d7

theorem IsCompact.sSup_lt_iff_of_continuous [ClosedIciTopology α] {f : β → α} {K : Set β}
    (hK : IsCompact K) (h0K : K.Nonempty) (hf : ContinuousOn f K) (y : α) :
    sSup (f '' K) < y ↔ ∀ x ∈ K, f x < y := by
  refine' ⟨fun h x hx => (le_csSup (hK.bddAbove_image hf) <| mem_image_of_mem f hx).trans_lt h,
    fun h => _⟩
  obtain ⟨x, hx, h2x⟩ := hK.exists_forall_ge h0K hf
  refine' (csSup_le (h0K.image f) _).trans_lt (h x hx)
  rintro _ ⟨x', hx', rfl⟩; exact h2x x' hx'
#align is_compact.Sup_lt_iff_of_continuous IsCompact.sSup_lt_iff_of_continuous

<<<<<<< HEAD
theorem IsCompact.lt_sInf_iff_of_continuous [ClosedIicTopology α] {f : β → α} {K : Set β}
=======
theorem IsCompact.lt_sInf_iff_of_continuous {α β : Type*} [ConditionallyCompleteLinearOrder α]
    [TopologicalSpace α] [OrderTopology α] [TopologicalSpace β] {f : β → α} {K : Set β}
>>>>>>> b44650d7
    (hK : IsCompact K) (h0K : K.Nonempty) (hf : ContinuousOn f K) (y : α) :
    y < sInf (f '' K) ↔ ∀ x ∈ K, y < f x :=
  IsCompact.sSup_lt_iff_of_continuous (α := αᵒᵈ) hK h0K hf y
#align is_compact.lt_Inf_iff_of_continuous IsCompact.lt_sInf_iff_of_continuous

end ConditionallyCompleteLinearOrder

/-!
### Min and max elements of a compact set
-/

section OrderClosedTopology

<<<<<<< HEAD
variable {α β γ : Type _} [ConditionallyCompleteLinearOrder α] [TopologicalSpace α]
  [TopologicalSpace β] [TopologicalSpace γ]
=======
variable {α β γ : Type*} [ConditionallyCompleteLinearOrder α] [TopologicalSpace α]
  [OrderClosedTopology α] [TopologicalSpace β] [TopologicalSpace γ]
>>>>>>> b44650d7

theorem IsCompact.sInf_mem [ClosedIicTopology α] {s : Set α} (hs : IsCompact s)
    (ne_s : s.Nonempty) : sInf s ∈ s :=
  let ⟨_a, ha⟩ := hs.exists_isLeast ne_s
  ha.csInf_mem
#align is_compact.Inf_mem IsCompact.sInf_mem

theorem IsCompact.sSup_mem [ClosedIciTopology α] {s : Set α} (hs : IsCompact s)
    (ne_s : s.Nonempty) : sSup s ∈ s :=
  IsCompact.sInf_mem (α := αᵒᵈ) hs ne_s
#align is_compact.Sup_mem IsCompact.sSup_mem

theorem IsCompact.isGLB_sInf [ClosedIicTopology α] {s : Set α} (hs : IsCompact s)
    (ne_s : s.Nonempty) : IsGLB s (sInf s) :=
  isGLB_csInf ne_s hs.bddBelow
#align is_compact.is_glb_Inf IsCompact.isGLB_sInf

theorem IsCompact.isLUB_sSup [ClosedIciTopology α] {s : Set α} (hs : IsCompact s)
    (ne_s : s.Nonempty) : IsLUB s (sSup s) :=
  IsCompact.isGLB_sInf (α := αᵒᵈ) hs ne_s
#align is_compact.is_lub_Sup IsCompact.isLUB_sSup

theorem IsCompact.isLeast_sInf [ClosedIicTopology α] {s : Set α} (hs : IsCompact s)
    (ne_s : s.Nonempty) : IsLeast s (sInf s) :=
  ⟨hs.sInf_mem ne_s, (hs.isGLB_sInf ne_s).1⟩
#align is_compact.is_least_Inf IsCompact.isLeast_sInf

theorem IsCompact.isGreatest_sSup [ClosedIciTopology α] {s : Set α} (hs : IsCompact s)
    (ne_s : s.Nonempty) : IsGreatest s (sSup s) :=
  IsCompact.isLeast_sInf (α := αᵒᵈ) hs ne_s
#align is_compact.is_greatest_Sup IsCompact.isGreatest_sSup

theorem IsCompact.exists_sInf_image_eq_and_le [ClosedIicTopology α] {s : Set β}
    (hs : IsCompact s) (ne_s : s.Nonempty) {f : β → α} (hf : ContinuousOn f s) :
    ∃ x ∈ s, sInf (f '' s) = f x ∧ ∀ y ∈ s, f x ≤ f y :=
  let ⟨x, hxs, hx⟩ := (hs.image_of_continuousOn hf).sInf_mem (ne_s.image f)
  ⟨x, hxs, hx.symm, fun _y hy =>
    hx.trans_le <| csInf_le (hs.image_of_continuousOn hf).bddBelow <| mem_image_of_mem f hy⟩
#align is_compact.exists_Inf_image_eq_and_le IsCompact.exists_sInf_image_eq_and_le

theorem IsCompact.exists_sSup_image_eq_and_ge [ClosedIciTopology α] {s : Set β}
    (hs : IsCompact s) (ne_s : s.Nonempty) {f : β → α} (hf : ContinuousOn f s) :
    ∃ x ∈ s, sSup (f '' s) = f x ∧ ∀ y ∈ s, f y ≤ f x :=
  IsCompact.exists_sInf_image_eq_and_le (α := αᵒᵈ) hs ne_s hf
#align is_compact.exists_Sup_image_eq_and_ge IsCompact.exists_sSup_image_eq_and_ge

theorem IsCompact.exists_sInf_image_eq [ClosedIicTopology α] {s : Set β} (hs : IsCompact s)
    (ne_s : s.Nonempty) {f : β → α} (hf : ContinuousOn f s) : ∃ x ∈ s, sInf (f '' s) = f x :=
  let ⟨x, hxs, hx, _⟩ := hs.exists_sInf_image_eq_and_le ne_s hf
  ⟨x, hxs, hx⟩
#align is_compact.exists_Inf_image_eq IsCompact.exists_sInf_image_eq

theorem IsCompact.exists_sSup_image_eq [ClosedIciTopology α] {s : Set β} (hs : IsCompact s)
    (ne_s : s.Nonempty) : ∀ {f : β → α}, ContinuousOn f s → ∃ x ∈ s, sSup (f '' s) = f x :=
  IsCompact.exists_sInf_image_eq (α := αᵒᵈ) hs ne_s
#align is_compact.exists_Sup_image_eq IsCompact.exists_sSup_image_eq

theorem IsCompact.exists_isMinOn_mem_subset [ClosedIicTopology α] {f : β → α} {s t : Set β}
    {z : β} (ht : IsCompact t) (hf : ContinuousOn f t) (hz : z ∈ t)
    (hfz : ∀ z' ∈ t \ s, f z < f z') : ∃ x ∈ s, IsMinOn f t x :=
  let ⟨x, hxt, hfx⟩ := ht.exists_isMinOn ⟨z, hz⟩ hf
  ⟨x, by_contra <| fun hxs => (hfz x ⟨hxt, hxs⟩).not_le (hfx hz), hfx⟩

theorem IsCompact.exists_isMaxOn_mem_subset [ClosedIciTopology α] {f : β → α} {s t : Set β}
    {z : β} (ht : IsCompact t) (hf : ContinuousOn f t) (hz : z ∈ t)
    (hfz : ∀ z' ∈ t \ s, f z' < f z) : ∃ x ∈ s, IsMaxOn f t x :=
  let ⟨x, hxt, hfx⟩ := ht.exists_isMaxOn ⟨z, hz⟩ hf
  ⟨x, by_contra <| fun hxs => (hfz x ⟨hxt, hxs⟩).not_le (hfx hz), hfx⟩

@[deprecated IsCompact.exists_isMinOn_mem_subset]
theorem IsCompact.exists_isLocalMinOn_mem_subset [ClosedIicTopology α] {f : β → α} {s t : Set β}
    {z : β} (ht : IsCompact t) (hf : ContinuousOn f t) (hz : z ∈ t)
    (hfz : ∀ z' ∈ t \ s, f z < f z') : ∃ x ∈ s, IsLocalMinOn f t x :=
  let ⟨x, hxs, h⟩ := ht.exists_isMinOn_mem_subset hf hz hfz
  ⟨x, hxs, h.localize⟩
#align is_compact.exists_local_min_on_mem_subset IsCompact.exists_isLocalMinOn_mem_subset

-- porting note: rfc: assume `t ∈ 𝓝ˢ s` (a.k.a. `s ⊆ interior t`) instead of `s ⊆ t` and
-- `IsOpen s`?
theorem IsCompact.exists_isLocalMin_mem_open [ClosedIicTopology α] {f : β → α} {s t : Set β}
    {z : β} (ht : IsCompact t) (hst : s ⊆ t) (hf : ContinuousOn f t) (hz : z ∈ t)
    (hfz : ∀ z' ∈ t \ s, f z < f z') (hs : IsOpen s) : ∃ x ∈ s, IsLocalMin f x :=
  let ⟨x, hxs, h⟩ := ht.exists_isMinOn_mem_subset hf hz hfz
  ⟨x, hxs, h.isLocalMin <| mem_nhds_iff.2 ⟨s, hst, hs, hxs⟩⟩
#align is_compact.exists_local_min_mem_open IsCompact.exists_isLocalMin_mem_open

theorem IsCompact.exists_isLocalMax_mem_open [ClosedIciTopology α] {f : β → α} {s t : Set β}
    {z : β} (ht : IsCompact t) (hst : s ⊆ t) (hf : ContinuousOn f t) (hz : z ∈ t)
    (hfz : ∀ z' ∈ t \ s, f z' < f z) (hs : IsOpen s) : ∃ x ∈ s, IsLocalMax f x :=
  let ⟨x, hxs, h⟩ := ht.exists_isMaxOn_mem_subset hf hz hfz
  ⟨x, hxs, h.isLocalMax <| mem_nhds_iff.2 ⟨s, hst, hs, hxs⟩⟩

end OrderClosedTopology

variable {α β γ : Type*} [ConditionallyCompleteLinearOrder α] [TopologicalSpace α]
  [OrderTopology α] [TopologicalSpace β] [TopologicalSpace γ]

theorem eq_Icc_of_connected_compact {s : Set α} (h₁ : IsConnected s) (h₂ : IsCompact s) :
    s = Icc (sInf s) (sSup s) :=
  eq_Icc_csInf_csSup_of_connected_bdd_closed h₁ h₂.bddBelow h₂.bddAbove h₂.isClosed
#align eq_Icc_of_connected_compact eq_Icc_of_connected_compact

/- If `f : γ → β → α` is a function that is continuous as a function on `γ × β`, `α` is a
conditionally complete linear order, and `K : Set β` is a compact set, then
`fun x ↦ sSup (f x '' K)` is a continuous function.

Porting note: todo: generalize. The following version seems to be true:
```
theorem IsCompact.tendsto_sSup {f : γ → β → α} {g : β → α} {K : Set β} {l : Filter γ}
    (hK : IsCompact K) (hf : ∀ y ∈ K, Tendsto ↿f (l ×ˢ 𝓝[K] y) (𝓝 (g y)))
    (hgc : ContinuousOn g K) :
    Tendsto (fun x => sSup (f x '' K)) l (𝓝 (sSup (g '' K))) := _
```
Moreover, it seems that `hgc` follows from `hf` (Yury Kudryashov).
-/
theorem IsCompact.continuous_sSup {f : γ → β → α} {K : Set β} (hK : IsCompact K)
    (hf : Continuous ↿f) : Continuous fun x => sSup (f x '' K) := by
  rcases eq_empty_or_nonempty K with (rfl | h0K)
  · simp_rw [image_empty]
    exact continuous_const
  rw [continuous_iff_continuousAt]
  intro x
  obtain ⟨y, hyK, h2y, hy⟩ :=
    hK.exists_sSup_image_eq_and_ge h0K
      (show Continuous fun y => f x y from hf.comp <| Continuous.Prod.mk x).continuousOn
  rw [ContinuousAt, h2y, tendsto_order]
  have := tendsto_order.mp ((show Continuous fun x => f x y
    from hf.comp <| continuous_id.prod_mk continuous_const).tendsto x)
  refine' ⟨fun z hz => _, fun z hz => _⟩
  · refine' (this.1 z hz).mono fun x' hx' =>
      hx'.trans_le <| le_csSup _ <| mem_image_of_mem (f x') hyK
    exact hK.bddAbove_image (hf.comp <| Continuous.Prod.mk x').continuousOn
  · have h : ({x} : Set γ) ×ˢ K ⊆ ↿f ⁻¹' Iio z := by
      rintro ⟨x', y'⟩ ⟨(rfl : x' = x), hy'⟩
      exact (hy y' hy').trans_lt hz
    obtain ⟨u, v, hu, _, hxu, hKv, huv⟩ :=
      generalized_tube_lemma isCompact_singleton hK (isOpen_Iio.preimage hf) h
    refine' eventually_of_mem (hu.mem_nhds (singleton_subset_iff.mp hxu)) fun x' hx' => _
    rw [hK.sSup_lt_iff_of_continuous h0K
        (show Continuous (f x') from hf.comp <| Continuous.Prod.mk x').continuousOn]
    exact fun y' hy' => huv (mk_mem_prod hx' (hKv hy'))
#align is_compact.continuous_Sup IsCompact.continuous_sSup

theorem IsCompact.continuous_sInf {f : γ → β → α} {K : Set β} (hK : IsCompact K)
    (hf : Continuous ↿f) : Continuous fun x => sInf (f x '' K) :=
  IsCompact.continuous_sSup (α := αᵒᵈ) hK hf
#align is_compact.continuous_Inf IsCompact.continuous_sInf

namespace ContinuousOn

/-!
### Image of a closed interval
-/

variable [DenselyOrdered α] [ConditionallyCompleteLinearOrder β] [OrderTopology β] {f : α → β}
  {a b c : α}

open scoped Interval

theorem image_Icc (hab : a ≤ b) (h : ContinuousOn f <| Icc a b) :
    f '' Icc a b = Icc (sInf <| f '' Icc a b) (sSup <| f '' Icc a b) :=
  eq_Icc_of_connected_compact ⟨(nonempty_Icc.2 hab).image f, isPreconnected_Icc.image f h⟩
    (isCompact_Icc.image_of_continuousOn h)
#align continuous_on.image_Icc ContinuousOn.image_Icc

theorem image_uIcc_eq_Icc (h : ContinuousOn f [[a, b]]) :
    f '' [[a, b]] = Icc (sInf (f '' [[a, b]])) (sSup (f '' [[a, b]])) :=
  image_Icc min_le_max h
#align continuous_on.image_uIcc_eq_Icc ContinuousOn.image_uIcc_eq_Icc

theorem image_uIcc (h : ContinuousOn f <| [[a, b]]) :
    f '' [[a, b]] = [[sInf (f '' [[a, b]]), sSup (f '' [[a, b]])]] := by
  refine' h.image_uIcc_eq_Icc.trans (uIcc_of_le _).symm
  refine' csInf_le_csSup _ _ (nonempty_uIcc.image _) <;> rw [h.image_uIcc_eq_Icc]
  exacts [bddBelow_Icc, bddAbove_Icc]
#align continuous_on.image_uIcc ContinuousOn.image_uIcc

theorem sInf_image_Icc_le (h : ContinuousOn f <| Icc a b) (hc : c ∈ Icc a b) :
    sInf (f '' Icc a b) ≤ f c := by
  have := mem_image_of_mem f hc
  rw [h.image_Icc (hc.1.trans hc.2)] at this
  exact this.1
#align continuous_on.Inf_image_Icc_le ContinuousOn.sInf_image_Icc_le

theorem le_sSup_image_Icc (h : ContinuousOn f <| Icc a b) (hc : c ∈ Icc a b) :
    f c ≤ sSup (f '' Icc a b) := by
  have := mem_image_of_mem f hc
  rw [h.image_Icc (hc.1.trans hc.2)] at this
  exact this.2
#align continuous_on.le_Sup_image_Icc ContinuousOn.le_sSup_image_Icc

end ContinuousOn<|MERGE_RESOLUTION|>--- conflicted
+++ resolved
@@ -160,11 +160,7 @@
 
 section LinearOrder
 
-<<<<<<< HEAD
-variable {α β γ : Type _} [LinearOrder α] [TopologicalSpace α]
-=======
-variable {α β γ : Type*} [LinearOrder α] [TopologicalSpace α] [OrderClosedTopology α]
->>>>>>> b44650d7
+variable {α β γ : Type*} [LinearOrder α] [TopologicalSpace α]
   [TopologicalSpace β] [TopologicalSpace γ]
 
 theorem IsCompact.exists_isLeast [ClosedIicTopology α] {s : Set α} (hs : IsCompact s)
@@ -358,13 +354,8 @@
 
 section ConditionallyCompleteLinearOrder
 
-<<<<<<< HEAD
-variable {α β γ : Type _} [ConditionallyCompleteLinearOrder α] [TopologicalSpace α]
+variable {α β γ : Type*} [ConditionallyCompleteLinearOrder α] [TopologicalSpace α]
   [TopologicalSpace β] [TopologicalSpace γ]
-=======
-variable {α β γ : Type*} [ConditionallyCompleteLinearOrder α] [TopologicalSpace α]
-  [OrderClosedTopology α] [TopologicalSpace β] [TopologicalSpace γ]
->>>>>>> b44650d7
 
 theorem IsCompact.sSup_lt_iff_of_continuous [ClosedIciTopology α] {f : β → α} {K : Set β}
     (hK : IsCompact K) (h0K : K.Nonempty) (hf : ContinuousOn f K) (y : α) :
@@ -376,12 +367,7 @@
   rintro _ ⟨x', hx', rfl⟩; exact h2x x' hx'
 #align is_compact.Sup_lt_iff_of_continuous IsCompact.sSup_lt_iff_of_continuous
 
-<<<<<<< HEAD
 theorem IsCompact.lt_sInf_iff_of_continuous [ClosedIicTopology α] {f : β → α} {K : Set β}
-=======
-theorem IsCompact.lt_sInf_iff_of_continuous {α β : Type*} [ConditionallyCompleteLinearOrder α]
-    [TopologicalSpace α] [OrderTopology α] [TopologicalSpace β] {f : β → α} {K : Set β}
->>>>>>> b44650d7
     (hK : IsCompact K) (h0K : K.Nonempty) (hf : ContinuousOn f K) (y : α) :
     y < sInf (f '' K) ↔ ∀ x ∈ K, y < f x :=
   IsCompact.sSup_lt_iff_of_continuous (α := αᵒᵈ) hK h0K hf y
@@ -395,13 +381,8 @@
 
 section OrderClosedTopology
 
-<<<<<<< HEAD
-variable {α β γ : Type _} [ConditionallyCompleteLinearOrder α] [TopologicalSpace α]
+variable {α β γ : Type*} [ConditionallyCompleteLinearOrder α] [TopologicalSpace α]
   [TopologicalSpace β] [TopologicalSpace γ]
-=======
-variable {α β γ : Type*} [ConditionallyCompleteLinearOrder α] [TopologicalSpace α]
-  [OrderClosedTopology α] [TopologicalSpace β] [TopologicalSpace γ]
->>>>>>> b44650d7
 
 theorem IsCompact.sInf_mem [ClosedIicTopology α] {s : Set α} (hs : IsCompact s)
     (ne_s : s.Nonempty) : sInf s ∈ s :=
