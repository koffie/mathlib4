--- conflicted
+++ resolved
@@ -411,11 +411,7 @@
 #align path.trans_range Path.trans_range
 
 /-- Image of a path from `x` to `y` by a map which is continuous on the path. -/
-<<<<<<< HEAD
-def map' (γ : Path x y) {Y : Type _} [TopologicalSpace Y] {f : X → Y}
-=======
 def map' (γ : Path x y) {Y : Type*} [TopologicalSpace Y] {f : X → Y}
->>>>>>> 3d6112b5
     (h : ContinuousOn f (range γ)) : Path (f x) (f y) where
   toFun := f ∘ γ
   continuous_toFun := h.comp_continuous γ.continuous (fun x ↦ mem_range_self x)
@@ -423,11 +419,7 @@
   target' := by simp
 
 /-- Image of a path from `x` to `y` by a continuous map -/
-<<<<<<< HEAD
-def map (γ : Path x y) {Y : Type _} [TopologicalSpace Y] {f : X → Y} (h : Continuous f) :
-=======
 def map (γ : Path x y) {Y : Type*} [TopologicalSpace Y] {f : X → Y} (h : Continuous f) :
->>>>>>> 3d6112b5
     Path (f x) (f y) := γ.map' h.continuousOn
 #align path.map Path.map
 
@@ -986,11 +978,7 @@
     fun ⟨⟨b, b_in⟩, h⟩ => ⟨b, b_in, fun x_in => h _ b_in _ x_in⟩⟩
 #align is_path_connected_iff isPathConnected_iff
 
-<<<<<<< HEAD
-theorem IsPathConnected.image' {Y : Type _} [TopologicalSpace Y] (hF : IsPathConnected F)
-=======
 theorem IsPathConnected.image' {Y : Type*} [TopologicalSpace Y] (hF : IsPathConnected F)
->>>>>>> 3d6112b5
     {f : X → Y} (hf : ContinuousOn f F) : IsPathConnected (f '' F) := by
   rcases hF with ⟨x, x_in, hx⟩
   use f x, mem_image_of_mem f x_in
@@ -998,11 +986,7 @@
   refine ⟨(hx y_in).somePath.map' ?_, fun t ↦ ⟨_, (hx y_in).somePath_mem t, rfl⟩⟩
   exact hf.mono (range_subset_iff.2 (hx y_in).somePath_mem)
 
-<<<<<<< HEAD
-theorem IsPathConnected.image {Y : Type _} [TopologicalSpace Y] (hF : IsPathConnected F) {f : X → Y}
-=======
 theorem IsPathConnected.image {Y : Type*} [TopologicalSpace Y] (hF : IsPathConnected F) {f : X → Y}
->>>>>>> 3d6112b5
     (hf : Continuous f) : IsPathConnected (f '' F) := hF.image' hf.continuousOn
 #align is_path_connected.image IsPathConnected.image
 
