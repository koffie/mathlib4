--- conflicted
+++ resolved
@@ -99,6 +99,9 @@
 /-- Notation for an `OrderEmbedding`. -/
 infixl:25 " ↪o " => OrderEmbedding
 
+@[simp (default+1)]
+lemma OrderEmbedding.coe_toEmbedding [LE α] [LE β] (f : α ↪o β) : ⇑f.toEmbedding = f := rfl
+
 /-- An order isomorphism is an equivalence such that `a ≤ b ↔ (f a) ≤ (f b)`.
 This definition is an abbreviation of `RelIso (≤) (≤)`. -/
 abbrev OrderIso (α β : Type _) [LE α] [LE β] :=
@@ -218,20 +221,10 @@
 
 variable [Preorder α] [Preorder β] [Preorder γ] [Preorder δ]
 
-<<<<<<< HEAD
 instance : OrderHomClass (α →o β) α β where
   coe := toFun
   coe_injective' f g h := by cases f; cases g; congr
   map_rel f _ _ h := f.monotone' h
-=======
-/-- Helper instance for when there's too many metavariables to apply the coercion via `FunLike`
-directly.
-Remark(Floris): I think this instance is a really bad idea because now applications of
-`FunLike.coe` are not being simplified by `simp`, unlike all other hom-classes.
-Todo: fix after port.-/
-instance : CoeFun (α →o β) fun _ => α → β :=
-  ⟨OrderHom.toFun⟩
->>>>>>> 057deeb6
 
 protected theorem monotone (f : α →o β) : Monotone f :=
   f.monotone'
@@ -241,21 +234,8 @@
   f.monotone
 #align order_hom.mono OrderHom.mono
 
-<<<<<<< HEAD
 /-- See Note [custom simps projection]. Note: all other FunLike classes use `apply` instead of `coe`
 for the projection names. Maybe we should change this. -/
-=======
-instance : OrderHomClass (α →o β) α β where
-  coe := toFun
-  coe_injective' f g h := by
-    cases f
-    cases g
-    congr
-  map_rel f _ _ h := f.monotone' h
-
-/-- See Note [custom simps projection]. We give this manually so that we use `toFun` as the
-projection directly instead. -/
->>>>>>> 057deeb6
 def Simps.coe (f : α →o β) : α → β := f
 
 /- Todo: all other FunLike classes use `apply` instead of `coe`
