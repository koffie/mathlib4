--- conflicted
+++ resolved
@@ -94,13 +94,9 @@
   coe_injective' f g h := by cases f; cases g; congr
   map_smul := MulActionHom.map_smul'
 
-<<<<<<< HEAD
+initialize_simps_projections MulActionHom (toFun → apply)
+
 namespace SMulHomClass
-=======
-initialize_simps_projections MulActionHom (toFun → apply)
-
-namespace MulActionHom
->>>>>>> 87d6e2ea
 
 variable {M M' X Y}
 
