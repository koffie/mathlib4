/-
Copyright (c) 2018 Johan Commelin All rights reserved.
Released under Apache 2.0 license as described in the file LICENSE.
Authors: Johan Commelin, Chris Hughes, Kevin Buzzard
Ported by: Winston Yin

! This file was ported from Lean 3 source module algebra.hom.units
! leanprover-community/mathlib commit 76171581280d5b5d1e2d1f4f37e5420357bdc636
! Please do not edit these lines, except to modify the commit id
! if you have ported upstream changes.
-/
import Mathlib.Algebra.Hom.Group
import Mathlib.Algebra.Group.Units

/-!
# Monoid homomorphisms and units

This file allows to lift monoid homomorphisms to group homomorphisms of their units subgroups. It
also contains unrelated results about `Units` that depend on `MonoidHom`.

## Main declarations

* `Units.map`: Turn an homomorphism from `α` to `β` monoids into an homomorphism from `αˣ` to `βˣ`.
* `MonoidHom.toHomUnits`: Turn an homomorphism from a group `α` to `β` into an homomorphism from
  `α` to `βˣ`.

## TODO

The results that don't mention homomorphisms should be proved (earlier?) in a different file and be
used to golf the basic `Group` lemmas.
-/


open Function

universe u v w

@[to_additive]
theorem Group.isUnit {G} [Group G] (g : G) : IsUnit g :=
  ⟨⟨g, g⁻¹, mul_inv_self g, inv_mul_self g⟩, rfl⟩
#align group.is_unit Group.isUnit
#align add_group.is_add_unit AddGroup.isAddUnit

section MonoidHomClass

/-- If two homomorphisms from a division monoid to a monoid are equal at a unit `x`, then they are
equal at `x⁻¹`. -/
@[to_additive
  "If two homomorphisms from a subtraction monoid to an additive monoid are equal at an
  additive unit `x`, then they are equal at `-x`."]
theorem IsUnit.eq_on_inv {F G N} [DivisionMonoid G] [Monoid N] [MonoidHomClass F G N]
  {x : G} (hx : IsUnit x) (f g : F) (h : f x = g x) : f x⁻¹ = g x⁻¹ :=
left_inv_eq_right_inv (map_mul_eq_one f hx.inv_mul_cancel)
  (h.symm ▸ map_mul_eq_one g (hx.mul_inv_cancel))
#align is_unit.eq_on_inv IsUnit.eq_on_inv
#align is_add_unit.eq_on_neg IsAddUnit.eq_on_neg

/-- If two homomorphism from a group to a monoid are equal at `x`, then they are equal at `x⁻¹`. -/
@[to_additive
    "If two homomorphism from an additive group to an additive monoid are equal at `x`,
    then they are equal at `-x`."]
theorem eq_on_inv {F G M} [Group G] [Monoid M] [MonoidHomClass F G M]
  (f g : F) {x : G} (h : f x = g x) : f x⁻¹ = g x⁻¹ :=
  (Group.isUnit x).eq_on_inv f g h
#align eq_on_inv eq_on_inv
#align eq_on_neg eq_on_neg

end MonoidHomClass

namespace Units

variable {α : Type _} {M : Type u} {N : Type v} {P : Type w} [Monoid M] [Monoid N] [Monoid P]

/-- The group homomorphism on units induced by a `MonoidHom`. -/
@[to_additive "The additive homomorphism on `AddUnit`s induced by an `AddMonoidHom`."]
def map (f : M →* N) : Mˣ →* Nˣ :=
  MonoidHom.mk'
    (fun u => ⟨f u.val, f u.inv,
      by rw [← f.map_mul, u.val_inv, f.map_one],
      by rw [← f.map_mul, u.inv_val, f.map_one]⟩)
    fun x y => ext (f.map_mul x y)
#align units.map Units.map
#align add_units.map AddUnits.map

@[to_additive (attr := simp)]
theorem coe_map (f : M →* N) (x : Mˣ) : ↑(map f x) = f x := rfl
#align units.coe_map Units.coe_map
#align add_units.coe_map AddUnits.coe_map

@[to_additive (attr := simp)]
theorem coe_map_inv (f : M →* N) (u : Mˣ) : ↑(map f u)⁻¹ = f ↑u⁻¹ := rfl
#align units.coe_map_inv Units.coe_map_inv
#align add_units.coe_map_neg AddUnits.coe_map_neg

@[to_additive (attr := simp)]
theorem map_comp (f : M →* N) (g : N →* P) : map (g.comp f) = (map g).comp (map f) := rfl
#align units.map_comp Units.map_comp
#align add_units.map_comp AddUnits.map_comp

variable (M)

@[to_additive (attr := simp)]
theorem map_id : map (MonoidHom.id M) = MonoidHom.id Mˣ := by ext; rfl
#align units.map_id Units.map_id
#align add_units.map_id AddUnits.map_id

/-- Coercion `Mˣ → M` as a monoid homomorphism. -/
@[to_additive "Coercion `AddUnits M → M` as an AddMonoid homomorphism."]
def coeHom : Mˣ →* M :=
  ⟨⟨Units.val, val_one⟩, val_mul⟩
#align units.coe_hom Units.coeHom
#align add_units.coe_hom AddUnits.coeHom

variable {M}

@[to_additive (attr := simp)]
theorem coeHom_apply (x : Mˣ) : coeHom M x = ↑x := rfl
#align units.coe_hom_apply Units.coeHom_apply
#align add_units.coe_hom_apply AddUnits.coeHom_apply

@[to_additive (attr := simp, norm_cast) AddUnits.val_nsmul_eq_nsmul_val]
theorem val_pow_eq_pow_val (u : Mˣ) (n : ℕ) : ((u ^ n : Mˣ) : M) = (u : M) ^ n :=
  (Units.coeHom M).map_pow u n
#align units.coe_pow Units.val_pow_eq_pow_val
#align add_units.coe_nsmul AddUnits.val_nsmul_eq_nsmul_val

section DivisionMonoid

variable [DivisionMonoid α]

@[to_additive (attr := simp, norm_cast)]
theorem val_div_eq_div_val : ∀ u₁ u₂ : αˣ, ↑(u₁ / u₂) = (u₁ / u₂ : α) :=
  (Units.coeHom α).map_div
#align units.coe_div Units.val_div_eq_div_val
<<<<<<< HEAD
#align add_units.coe_sub AddUnits.val_sub_eq_sub_val
#align add_units.coe_neg AddUnits.val_neg_eq_neg_val
=======
#align add_units.coe_sub AddUnits.val_neg_eq_neg_val
>>>>>>> 40810311

@[to_additive (attr := simp, norm_cast)]
theorem val_zpow_eq_zpow_val : ∀ (u : αˣ) (n : ℤ), ((u ^ n : αˣ) : α) = (u : α) ^ n :=
  (Units.coeHom α).map_zpow
#align units.coe_zpow Units.val_zpow_eq_zpow_val
#align add_units.coe_zsmul AddUnits.val_zsmul_eq_zsmul_val

@[field_simps]
theorem _root_.divp_eq_div (a : α) (u : αˣ) : a /ₚ u = a / u :=
  by rw [div_eq_mul_inv, divp, u.val_inv_eq_inv_val]
#align divp_eq_div divp_eq_div

@[to_additive (attr := simp)]
theorem _root_.map_units_inv {F : Type _} [MonoidHomClass F M α] (f : F) (u : Units M) :
  f ↑u⁻¹ = (f u)⁻¹ := ((f : M →* α).comp (Units.coeHom M)).map_inv u
#align map_units_inv map_units_inv
#align map_add_units_neg map_addUnits_neg

end DivisionMonoid

/-- If a map `g : M → Nˣ` agrees with a homomorphism `f : M →* N`, then
this map is a monoid homomorphism too. -/
@[to_additive
  "If a map `g : M → AddUnits N` agrees with a homomorphism `f : M →+ N`, then this map
  is an AddMonoid homomorphism too."]
def liftRight (f : M →* N) (g : M → Nˣ) (h : ∀ x, ↑(g x) = f x) : M →* Nˣ where
  toFun := g
  map_one' := by ext; dsimp only; rw [h 1]; exact f.map_one -- Porting note: why is `dsimp` needed?
  map_mul' x y := Units.ext <| by simp only [h, val_mul, f.map_mul]
#align units.lift_right Units.liftRight
#align add_units.lift_right AddUnits.liftRight

@[to_additive (attr := simp)]
theorem coe_liftRight {f : M →* N} {g : M → Nˣ} (h : ∀ x, ↑(g x) = f x) (x) :
  (liftRight f g h x : N) = f x := h x
#align units.coe_lift_right Units.coe_liftRight
#align add_units.coe_lift_right AddUnits.coe_liftRight

@[to_additive (attr := simp)]
theorem mul_liftRight_inv {f : M →* N} {g : M → Nˣ} (h : ∀ x, ↑(g x) = f x) (x) :
  f x * ↑(liftRight f g h x)⁻¹ = 1 :=
  by rw [Units.mul_inv_eq_iff_eq_mul, one_mul, coe_liftRight]
#align units.mul_lift_right_inv Units.mul_liftRight_inv
#align add_units.add_lift_right_neg AddUnits.add_liftRight_neg

@[to_additive (attr := simp)]
theorem liftRight_inv_mul {f : M →* N} {g : M → Nˣ} (h : ∀ x, ↑(g x) = f x) (x) :
  ↑(liftRight f g h x)⁻¹ * f x = 1 :=
  by rw [Units.inv_mul_eq_iff_eq_mul, mul_one, coe_liftRight]
#align units.lift_right_inv_mul Units.liftRight_inv_mul
#align add_units.lift_right_neg_add AddUnits.liftRight_neg_add

end Units

namespace MonoidHom

/-- If `f` is a homomorphism from a group `G` to a monoid `M`,
then its image lies in the units of `M`,
and `f.toHomUnits` is the corresponding monoid homomorphism from `G` to `Mˣ`. -/
@[to_additive
  "If `f` is a homomorphism from an additive group `G` to an additive monoid `M`,
  then its image lies in the `AddUnits` of `M`,
  and `f.toHomUnits` is the corresponding homomorphism from `G` to `AddUnits M`."]
def toHomUnits {G M : Type _} [Group G] [Monoid M] (f : G →* M) : G →* Mˣ :=
  Units.liftRight f (fun g => ⟨f g, f g⁻¹, map_mul_eq_one f (mul_inv_self _),
    map_mul_eq_one f (inv_mul_self _)⟩)
    fun _ => rfl
#align monoid_hom.to_hom_units MonoidHom.toHomUnits
#align add_monoid_hom.to_hom_add_units AddMonoidHom.toHomAddUnits

@[to_additive (attr := simp)]
theorem coe_toHomUnits {G M : Type _} [Group G] [Monoid M] (f : G →* M) (g : G) :
  (f.toHomUnits g : M) = f g := rfl
#align monoid_hom.coe_to_hom_units MonoidHom.coe_toHomUnits
#align add_monoid_hom.coe_to_hom_add_units AddMonoidHom.coe_toHomAddUnits

end MonoidHom

namespace IsUnit

variable {F G α M N : Type _}

section Monoid

variable [Monoid M] [Monoid N]

@[to_additive]
theorem map [MonoidHomClass F M N] (f : F) {x : M} (h : IsUnit x) : IsUnit (f x) := by
  rcases h with ⟨y, rfl⟩; exact (Units.map (f : M →* N) y).isUnit
#align is_unit.map IsUnit.map
#align is_add_unit.map IsAddUnit.map

@[to_additive]
theorem of_leftInverse [MonoidHomClass F M N] [MonoidHomClass G N M] {f : F} {x : M} (g : G)
  (hfg : Function.LeftInverse g f) (h : IsUnit (f x)) : IsUnit x :=
  by simpa only [hfg x] using h.map g
#align is_unit.of_left_inverse IsUnit.of_leftInverse
#align is_add_unit.of_left_inverse IsAddUnit.of_leftInverse

@[to_additive]
theorem _root_.isUnit_map_of_leftInverse [MonoidHomClass F M N] [MonoidHomClass G N M]
  {f : F} {x : M} (g : G) (hfg : Function.LeftInverse g f) :
  IsUnit (f x) ↔ IsUnit x := ⟨of_leftInverse g hfg, map _⟩
#align is_unit_map_of_left_inverse isUnit_map_of_leftInverse
#align is_add_unit_map_of_left_inverse isAddUnit_map_of_leftInverse

/-- If a homomorphism `f : M →* N` sends each element to an `IsUnit`, then it can be lifted
to `f : M →* Nˣ`. See also `Units.liftRight` for a computable version. -/
@[to_additive
  "If a homomorphism `f : M →+ N` sends each element to an `IsAddUnit`, then it can be
  lifted to `f : M →+ AddUnits N`. See also `AddUnits.liftRight` for a computable version."]
noncomputable def liftRight (f : M →* N) (hf : ∀ x, IsUnit (f x)) : M →* Nˣ :=
  (Units.liftRight f fun x => (hf x).unit) fun _ => rfl
#align is_unit.lift_right IsUnit.liftRight
#align is_add_unit.lift_right IsAddUnit.liftRight

@[to_additive]
theorem coe_liftRight (f : M →* N) (hf : ∀ x, IsUnit (f x)) (x) :
  (IsUnit.liftRight f hf x : N) = f x := rfl
#align is_unit.coe_lift_right IsUnit.coe_liftRight
#align is_add_unit.coe_lift_right IsAddUnit.coe_liftRight

@[to_additive (attr := simp)]
theorem mul_liftRight_inv (f : M →* N) (h : ∀ x, IsUnit (f x)) (x) :
  f x * ↑(IsUnit.liftRight f h x)⁻¹ = 1 := Units.mul_liftRight_inv (by intro; rfl) x
#align is_unit.mul_lift_right_inv IsUnit.mul_liftRight_inv
#align is_add_unit.add_lift_right_neg IsAddUnit.add_liftRight_neg

@[to_additive (attr := simp)]
theorem liftRight_inv_mul (f : M →* N) (h : ∀ x, IsUnit (f x)) (x) :
  ↑(IsUnit.liftRight f h x)⁻¹ * f x = 1 := Units.liftRight_inv_mul (by intro; rfl) x
#align is_unit.lift_right_inv_mul IsUnit.liftRight_inv_mul
#align is_add_unit.lift_right_neg_add IsAddUnit.liftRight_neg_add

end Monoid

section DivisionMonoid

variable [DivisionMonoid α] {a b c : α}

/-- The element of the group of units, corresponding to an element of a monoid which is a unit. As
opposed to `IsUnit.unit`, the inverse is computable and comes from the inversion on `α`. This is
useful to transfer properties of inversion in `Units α` to `α`. See also `toUnits`. -/
@[to_additive
  "The element of the additive group of additive units, corresponding to an element of
  an additive monoid which is an additive unit. As opposed to `IsAddUnit.addUnit`, the negation is
  computable and comes from the negation on `α`. This is useful to transfer properties of negation
  in `AddUnits α` to `α`. See also `toAddUnits`.",
  simps]
def unit' (h : IsUnit a) : αˣ :=
  ⟨a, a⁻¹, h.mul_inv_cancel, h.inv_mul_cancel⟩
#align is_unit.unit' IsUnit.unit'
#align is_add_unit.add_unit' IsAddUnit.addUnit'

@[to_additive (attr := simp)]
protected theorem mul_inv_cancel_left (h : IsUnit a) : ∀ b, a * (a⁻¹ * b) = b :=
  h.unit'.mul_inv_cancel_left
#align is_unit.mul_inv_cancel_left IsUnit.mul_inv_cancel_left
#align is_add_unit.add_neg_cancel_left IsAddUnit.add_neg_cancel_left

@[to_additive (attr := simp)]
protected theorem inv_mul_cancel_left (h : IsUnit a) : ∀ b, a⁻¹ * (a * b) = b :=
  h.unit'.inv_mul_cancel_left
#align is_unit.inv_mul_cancel_left IsUnit.inv_mul_cancel_left
#align is_add_unit.neg_add_cancel_left IsAddUnit.neg_add_cancel_left

@[to_additive (attr := simp)]
protected theorem mul_inv_cancel_right (h : IsUnit b) (a : α) : a * b * b⁻¹ = a :=
  h.unit'.mul_inv_cancel_right _
#align is_unit.mul_inv_cancel_right IsUnit.mul_inv_cancel_right
#align is_add_unit.add_neg_cancel_right IsAddUnit.add_neg_cancel_right

@[to_additive (attr := simp)]
protected theorem inv_mul_cancel_right (h : IsUnit b) (a : α) : a * b⁻¹ * b = a :=
  h.unit'.inv_mul_cancel_right _
#align is_unit.inv_mul_cancel_right IsUnit.inv_mul_cancel_right
#align is_add_unit.neg_add_cancel_right IsAddUnit.neg_add_cancel_right

@[to_additive]
protected theorem div_self (h : IsUnit a) : a / a = 1 := by rw [div_eq_mul_inv, h.mul_inv_cancel]
#align is_unit.div_self IsUnit.div_self
#align is_add_unit.sub_self IsAddUnit.sub_self

@[to_additive]
protected theorem eq_mul_inv_iff_mul_eq (h : IsUnit c) : a = b * c⁻¹ ↔ a * c = b :=
  h.unit'.eq_mul_inv_iff_mul_eq
#align is_unit.eq_mul_inv_iff_mul_eq IsUnit.eq_mul_inv_iff_mul_eq
#align is_add_unit.eq_add_neg_iff_add_eq IsAddUnit.eq_add_neg_iff_add_eq

@[to_additive]
protected theorem eq_inv_mul_iff_mul_eq (h : IsUnit b) : a = b⁻¹ * c ↔ b * a = c :=
  h.unit'.eq_inv_mul_iff_mul_eq
#align is_unit.eq_inv_mul_iff_mul_eq IsUnit.eq_inv_mul_iff_mul_eq
#align is_add_unit.eq_neg_add_iff_add_eq IsAddUnit.eq_neg_add_iff_add_eq

@[to_additive]
protected theorem inv_mul_eq_iff_eq_mul (h : IsUnit a) : a⁻¹ * b = c ↔ b = a * c :=
  h.unit'.inv_mul_eq_iff_eq_mul
#align is_unit.inv_mul_eq_iff_eq_mul IsUnit.inv_mul_eq_iff_eq_mul
#align is_add_unit.neg_add_eq_iff_eq_add IsAddUnit.neg_add_eq_iff_eq_add

@[to_additive]
protected theorem mul_inv_eq_iff_eq_mul (h : IsUnit b) : a * b⁻¹ = c ↔ a = c * b :=
  h.unit'.mul_inv_eq_iff_eq_mul
#align is_unit.mul_inv_eq_iff_eq_mul IsUnit.mul_inv_eq_iff_eq_mul
#align is_add_unit.add_neg_eq_iff_eq_add IsAddUnit.add_neg_eq_iff_eq_add

@[to_additive]
protected theorem mul_inv_eq_one (h : IsUnit b) : a * b⁻¹ = 1 ↔ a = b :=
  @Units.mul_inv_eq_one _ _ h.unit' _
#align is_unit.mul_inv_eq_one IsUnit.mul_inv_eq_one
#align is_add_unit.add_neg_eq_zero IsAddUnit.add_neg_eq_zero

@[to_additive]
protected theorem inv_mul_eq_one (h : IsUnit a) : a⁻¹ * b = 1 ↔ a = b :=
  @Units.inv_mul_eq_one _ _ h.unit' _
#align is_unit.inv_mul_eq_one IsUnit.inv_mul_eq_one
#align is_add_unit.neg_add_eq_zero IsAddUnit.neg_add_eq_zero

@[to_additive]
protected theorem mul_eq_one_iff_eq_inv (h : IsUnit b) : a * b = 1 ↔ a = b⁻¹ :=
  @Units.mul_eq_one_iff_eq_inv _ _ h.unit' _
#align is_unit.mul_eq_one_iff_eq_inv IsUnit.mul_eq_one_iff_eq_inv
#align is_add_unit.add_eq_zero_iff_eq_neg IsAddUnit.add_eq_zero_iff_eq_neg

@[to_additive]
protected theorem mul_eq_one_iff_inv_eq (h : IsUnit a) : a * b = 1 ↔ a⁻¹ = b :=
  @Units.mul_eq_one_iff_inv_eq _ _ h.unit' _
#align is_unit.mul_eq_one_iff_inv_eq IsUnit.mul_eq_one_iff_inv_eq
#align is_add_unit.add_eq_zero_iff_neg_eq IsAddUnit.add_eq_zero_iff_neg_eq

@[to_additive (attr := simp)]
protected theorem div_mul_cancel (h : IsUnit b) (a : α) : a / b * b = a := by
  rw [div_eq_mul_inv, h.inv_mul_cancel_right]
#align is_unit.div_mul_cancel IsUnit.div_mul_cancel
#align is_add_unit.sub_add_cancel IsAddUnit.sub_add_cancel

@[to_additive (attr := simp)]
protected theorem mul_div_cancel (h : IsUnit b) (a : α) : a * b / b = a := by
  rw [div_eq_mul_inv, h.mul_inv_cancel_right]
#align is_unit.mul_div_cancel IsUnit.mul_div_cancel
#align is_add_unit.add_sub_cancel IsAddUnit.add_sub_cancel

@[to_additive]
protected theorem mul_one_div_cancel (h : IsUnit a) : a * (1 / a) = 1 := by simp [h]
#align is_unit.mul_one_div_cancel IsUnit.mul_one_div_cancel
#align is_add_unit.add_zero_sub_cancel IsAddUnit.add_zero_sub_cancel

@[to_additive]
protected theorem one_div_mul_cancel (h : IsUnit a) : 1 / a * a = 1 := by simp [h]
#align is_unit.one_div_mul_cancel IsUnit.one_div_mul_cancel
#align is_add_unit.zero_sub_add_cancel IsAddUnit.zero_sub_add_cancel

@[to_additive]
theorem inv (h : IsUnit a) : IsUnit a⁻¹ := by
  rcases h with ⟨u, hu⟩
  rw [←hu, ← Units.val_inv_eq_inv_val]
  exact Units.isUnit _
#align is_unit.inv IsUnit.inv
#align is_add_unit.neg IsAddUnit.neg

@[to_additive]
theorem div (ha : IsUnit a) (hb : IsUnit b) : IsUnit (a / b) := by
  rw [div_eq_mul_inv]
  exact ha.mul hb.inv
#align is_unit.div IsUnit.div
#align is_add_unit.sub IsAddUnit.sub

@[to_additive]
protected theorem div_left_inj (h : IsUnit c) : a / c = b / c ↔ a = b := by
  simp only [div_eq_mul_inv]
  exact Units.mul_left_inj h.inv.unit'
#align is_unit.div_left_inj IsUnit.div_left_inj
#align is_add_unit.sub_left_inj IsAddUnit.sub_left_inj

@[to_additive]
protected theorem div_eq_iff (h : IsUnit b) : a / b = c ↔ a = c * b := by
  rw [div_eq_mul_inv, h.mul_inv_eq_iff_eq_mul]
#align is_unit.div_eq_iff IsUnit.div_eq_iff
#align is_add_unit.sub_eq_iff IsAddUnit.sub_eq_iff

@[to_additive]
protected theorem eq_div_iff (h : IsUnit c) : a = b / c ↔ a * c = b := by
  rw [div_eq_mul_inv, h.eq_mul_inv_iff_mul_eq]
#align is_unit.eq_div_iff IsUnit.eq_div_iff
#align is_add_unit.eq_sub_iff IsAddUnit.eq_sub_iff

@[to_additive]
protected theorem div_eq_of_eq_mul (h : IsUnit b) : a = c * b → a / b = c :=
  h.div_eq_iff.2
#align is_unit.div_eq_of_eq_mul IsUnit.div_eq_of_eq_mul
#align is_add_unit.sub_eq_of_eq_add IsAddUnit.sub_eq_of_eq_add

@[to_additive]
protected theorem eq_div_of_mul_eq (h : IsUnit c) : a * c = b → a = b / c :=
  h.eq_div_iff.2
#align is_unit.eq_div_of_mul_eq IsUnit.eq_div_of_mul_eq
#align is_add_unit.eq_sub_of_add_eq IsAddUnit.eq_sub_of_add_eq

@[to_additive]
protected theorem div_eq_one_iff_eq (h : IsUnit b) : a / b = 1 ↔ a = b :=
  ⟨eq_of_div_eq_one, fun hab => hab.symm ▸ h.div_self⟩
#align is_unit.div_eq_one_iff_eq IsUnit.div_eq_one_iff_eq
#align is_add_unit.sub_eq_zero_iff_eq IsAddUnit.sub_eq_zero_iff_eq

@[to_additive]
protected theorem div_mul_left (h : IsUnit b) : b / (a * b) = 1 / a := by
  rw [div_eq_mul_inv, mul_inv_rev, h.mul_inv_cancel_left, one_div]
#align is_unit.div_mul_left IsUnit.div_mul_left
#align is_add_unit.sub_add_left IsAddUnit.sub_add_left

@[to_additive]
protected theorem mul_div_mul_right (h : IsUnit c) (a b : α) : a * c / (b * c) = a / b := by
  simp only [div_eq_mul_inv, mul_inv_rev, mul_assoc, h.mul_inv_cancel_left]
#align is_unit.mul_div_mul_right IsUnit.mul_div_mul_right
#align is_add_unit.add_sub_add_right IsAddUnit.add_sub_add_right

@[to_additive]
protected theorem mul_mul_div (a : α) (h : IsUnit b) : a * b * (1 / b) = a := by simp [h]
#align is_unit.mul_mul_div IsUnit.mul_mul_div
#align is_add_unit.add_add_sub IsAddUnit.add_add_sub

end DivisionMonoid

section DivisionCommMonoid

variable [DivisionCommMonoid α] {a b c d : α}

@[to_additive]
protected theorem div_mul_right (h : IsUnit a) (b : α) : a / (a * b) = 1 / b := by
  rw [mul_comm, h.div_mul_left]
#align is_unit.div_mul_right IsUnit.div_mul_right
#align is_add_unit.sub_add_right IsAddUnit.sub_add_right

@[to_additive]
protected theorem mul_div_cancel_left (h : IsUnit a) (b : α) : a * b / a = b := by
  rw [mul_comm, h.mul_div_cancel]
#align is_unit.mul_div_cancel_left IsUnit.mul_div_cancel_left
#align is_add_unit.add_sub_cancel_left IsAddUnit.add_sub_cancel_left

@[to_additive]
protected theorem mul_div_cancel' (h : IsUnit a) (b : α) : a * (b / a) = b := by
  rw [mul_comm, h.div_mul_cancel]
#align is_unit.mul_div_cancel' IsUnit.mul_div_cancel'
#align is_add_unit.add_sub_cancel' IsAddUnit.add_sub_cancel'

@[to_additive]
protected theorem mul_div_mul_left (h : IsUnit c) (a b : α) : c * a / (c * b) = a / b := by
  rw [mul_comm c, mul_comm c, h.mul_div_mul_right]
#align is_unit.mul_div_mul_left IsUnit.mul_div_mul_left
#align is_add_unit.add_sub_add_left IsAddUnit.add_sub_add_left

@[to_additive]
protected theorem mul_eq_mul_of_div_eq_div (hb : IsUnit b) (hd : IsUnit d)
  (a c : α) (h : a / b = c / d) : a * d = c * b := by
  rw [← mul_one a, ← hb.div_self, ← mul_comm_div, h, div_mul_eq_mul_div, hd.div_mul_cancel]
#align is_unit.mul_eq_mul_of_div_eq_div IsUnit.mul_eq_mul_of_div_eq_div
#align is_add_unit.add_eq_add_of_sub_eq_sub IsAddUnit.add_eq_add_of_sub_eq_sub

@[to_additive]
protected theorem div_eq_div_iff (hb : IsUnit b) (hd : IsUnit d) :
  a / b = c / d ↔ a * d = c * b := by
  rw [← (hb.mul hd).mul_left_inj, ← mul_assoc, hb.div_mul_cancel, ← mul_assoc, mul_right_comm,
    hd.div_mul_cancel]
#align is_unit.div_eq_div_iff IsUnit.div_eq_div_iff
#align is_add_unit.sub_eq_sub_iff IsAddUnit.sub_eq_sub_iff

@[to_additive]
protected theorem div_div_cancel (h : IsUnit a) : a / (a / b) = b := by
  rw [div_div_eq_mul_div, h.mul_div_cancel_left]
#align is_unit.div_div_cancel IsUnit.div_div_cancel
#align is_add_unit.sub_sub_cancel IsAddUnit.sub_sub_cancel

end DivisionCommMonoid

end IsUnit<|MERGE_RESOLUTION|>--- conflicted
+++ resolved
@@ -132,12 +132,7 @@
 theorem val_div_eq_div_val : ∀ u₁ u₂ : αˣ, ↑(u₁ / u₂) = (u₁ / u₂ : α) :=
   (Units.coeHom α).map_div
 #align units.coe_div Units.val_div_eq_div_val
-<<<<<<< HEAD
-#align add_units.coe_sub AddUnits.val_sub_eq_sub_val
-#align add_units.coe_neg AddUnits.val_neg_eq_neg_val
-=======
 #align add_units.coe_sub AddUnits.val_neg_eq_neg_val
->>>>>>> 40810311
 
 @[to_additive (attr := simp, norm_cast)]
 theorem val_zpow_eq_zpow_val : ∀ (u : αˣ) (n : ℤ), ((u ^ n : αˣ) : α) = (u : α) ^ n :=
