--- conflicted
+++ resolved
@@ -247,11 +247,7 @@
   e.symm
 #align ring_equiv.simps.symm_apply RingEquiv.Simps.symm_apply
 
-<<<<<<< HEAD
-initialize_simps_projections RingEquiv (toFun → apply, invFun → symmApply)
-=======
 initialize_simps_projections RingEquiv (toFun → apply, invFun → symm_apply)
->>>>>>> ec7ca888
 
 @[simp]
 theorem invFun_eq_symm (f : R ≃+* S) : EquivLike.inv f = f.symm :=
