--- conflicted
+++ resolved
@@ -101,13 +101,8 @@
 
 namespace GradedMonoid
 
-<<<<<<< HEAD
-instance {A : ι → Type*} [Inhabited ι] [Inhabited (A default)] : Inhabited (GradedMonoid A) where
-  default := Sigma.instInhabitedSigma.default
-=======
-instance {A : ι → Type _} [Inhabited ι] [Inhabited (A default)] : Inhabited (GradedMonoid A) :=
+instance {A : ι → Type*} [Inhabited ι] [Inhabited (A default)] : Inhabited (GradedMonoid A) :=
   inferInstanceAs <| Inhabited (Sigma _)
->>>>>>> c4190b46
 
 /-- Construct an element of a graded monoid. -/
 def mk {A : ι → Type*} : ∀ i, A i → GradedMonoid A :=
