/-
Copyright (c) 2021 Aaron Anderson, Jesse Michael Han, Floris van Doorn. All rights reserved.
Released under Apache 2.0 license as described in the file LICENSE.
Authors: Aaron Anderson, Jesse Michael Han, Floris van Doorn
-/
import Mathlib.Data.Finset.Basic
import Mathlib.ModelTheory.Syntax

#align_import model_theory.semantics from "leanprover-community/mathlib"@"d565b3df44619c1498326936be16f1a935df0728"

/-!
# Basics on First-Order Semantics
This file defines the interpretations of first-order terms, formulas, sentences, and theories
in a style inspired by the [Flypitch project](https://flypitch.github.io/).

## Main Definitions
* `FirstOrder.Language.Term.realize` is defined so that `t.realize v` is the term `t` evaluated at
variables `v`.
* `FirstOrder.Language.BoundedFormula.Realize` is defined so that `φ.Realize v xs` is the bounded
formula `φ` evaluated at tuples of variables `v` and `xs`.
* `FirstOrder.Language.Formula.Realize` is defined so that `φ.Realize v` is the formula `φ`
evaluated at variables `v`.
* `FirstOrder.Language.Sentence.Realize` is defined so that `φ.Realize M` is the sentence `φ`
evaluated in the structure `M`. Also denoted `M ⊨ φ`.
* `FirstOrder.Language.Theory.Model` is defined so that `T.Model M` is true if and only if every
sentence of `T` is realized in `M`. Also denoted `T ⊨ φ`.

## Main Results
* `FirstOrder.Language.BoundedFormula.realize_toPrenex` shows that the prenex normal form of a
formula has the same realization as the original formula.
* Several results in this file show that syntactic constructions such as `relabel`, `castLE`,
`liftAt`, `subst`, and the actions of language maps commute with realization of terms, formulas,
sentences, and theories.

## Implementation Notes
* Formulas use a modified version of de Bruijn variables. Specifically, a `L.BoundedFormula α n`
is a formula with some variables indexed by a type `α`, which cannot be quantified over, and some
indexed by `Fin n`, which can. For any `φ : L.BoundedFormula α (n + 1)`, we define the formula
`∀' φ : L.BoundedFormula α n` by universally quantifying over the variable indexed by
`n : Fin (n + 1)`.

## References
For the Flypitch project:
- [J. Han, F. van Doorn, *A formal proof of the independence of the continuum hypothesis*]
[flypitch_cpp]
- [J. Han, F. van Doorn, *A formalization of forcing and the unprovability of
the continuum hypothesis*][flypitch_itp]

-/


universe u v w u' v'

namespace FirstOrder

namespace Language

variable {L : Language.{u, v}} {L' : Language}

variable {M : Type w} {N P : Type _} [L.Structure M] [L.Structure N] [L.Structure P]

variable {α : Type u'} {β : Type v'}

open FirstOrder Cardinal

open Structure Cardinal Fin

namespace Term

--Porting note: universes in different order
/-- A term `t` with variables indexed by `α` can be evaluated by giving a value to each variable. -/
def realize (v : α → M) : ∀ _t : L.Term α, M
  | var k => v k
  | func f ts => funMap f fun i => (ts i).realize v
#align first_order.language.term.realize FirstOrder.Language.Term.realize

/- Porting note: The equation lemma of `realize` is too strong; it simplifies terms like the LHS of
`realize_functions_apply₁`. Even `eqns` can't fix this. We removed `simp` attr from `realize` and
prepare new simp lemmas for `realize`. -/

@[simp]
theorem realize_var (v : α → M) (k) : realize v (var k : L.Term α) = v k := rfl

@[simp]
theorem realize_func (v : α → M) {n} (f : L.Functions n) (ts) :
    realize v (func f ts : L.Term α) = funMap f fun i => (ts i).realize v := rfl

@[simp]
theorem realize_relabel {t : L.Term α} {g : α → β} {v : β → M} :
    (t.relabel g).realize v = t.realize (v ∘ g) := by
  induction' t with _ n f ts ih
  · rfl
  · simp [ih]
#align first_order.language.term.realize_relabel FirstOrder.Language.Term.realize_relabel

@[simp]
theorem realize_liftAt {n n' m : ℕ} {t : L.Term (Sum α (Fin n))} {v : Sum α (Fin (n + n')) → M} :
    (t.liftAt n' m).realize v =
      t.realize (v ∘ Sum.map id fun i : Fin _ =>
        if ↑i < m then Fin.castAdd n' i else Fin.addNat i n') :=
  realize_relabel
#align first_order.language.term.realize_lift_at FirstOrder.Language.Term.realize_liftAt

@[simp]
theorem realize_constants {c : L.Constants} {v : α → M} : c.term.realize v = c :=
  funMap_eq_coe_constants
#align first_order.language.term.realize_constants FirstOrder.Language.Term.realize_constants

@[simp]
theorem realize_functions_apply₁ {f : L.Functions 1} {t : L.Term α} {v : α → M} :
    (f.apply₁ t).realize v = funMap f ![t.realize v] := by
  rw [Functions.apply₁, Term.realize]
  refine' congr rfl (funext fun i => _)
  simp only [Matrix.cons_val_fin_one]
#align first_order.language.term.realize_functions_apply₁ FirstOrder.Language.Term.realize_functions_apply₁

@[simp]
theorem realize_functions_apply₂ {f : L.Functions 2} {t₁ t₂ : L.Term α} {v : α → M} :
    (f.apply₂ t₁ t₂).realize v = funMap f ![t₁.realize v, t₂.realize v] := by
  rw [Functions.apply₂, Term.realize]
  refine' congr rfl (funext (Fin.cases _ _))
  · simp only [Matrix.cons_val_zero]
  · simp only [Matrix.cons_val_succ, Matrix.cons_val_fin_one, forall_const]
#align first_order.language.term.realize_functions_apply₂ FirstOrder.Language.Term.realize_functions_apply₂

theorem realize_con {A : Set M} {a : A} {v : α → M} : (L.con a).term.realize v = a :=
  rfl
#align first_order.language.term.realize_con FirstOrder.Language.Term.realize_con

@[simp]
theorem realize_subst {t : L.Term α} {tf : α → L.Term β} {v : β → M} :
    (t.subst tf).realize v = t.realize fun a => (tf a).realize v := by
  induction' t with _ _ _ _ ih
  · rfl
  · simp [ih]
#align first_order.language.term.realize_subst FirstOrder.Language.Term.realize_subst

@[simp]
theorem realize_restrictVar [DecidableEq α] {t : L.Term α} {s : Set α} (h : ↑t.varFinset ⊆ s)
    {v : α → M} : (t.restrictVar (Set.inclusion h)).realize (v ∘ (↑)) = t.realize v := by
  induction' t with _ _ _ _ ih
  · rfl
  · simp_rw [varFinset, Finset.coe_biUnion, Set.iUnion_subset_iff] at h
    exact congr rfl (funext fun i => ih i (h i (Finset.mem_univ i)))
#align first_order.language.term.realize_restrict_var FirstOrder.Language.Term.realize_restrictVar

@[simp]
theorem realize_restrictVarLeft [DecidableEq α] {γ : Type _} {t : L.Term (Sum α γ)} {s : Set α}
    (h : ↑t.varFinsetLeft ⊆ s) {v : α → M} {xs : γ → M} :
    (t.restrictVarLeft (Set.inclusion h)).realize (Sum.elim (v ∘ (↑)) xs) =
      t.realize (Sum.elim v xs) := by
  induction' t with a _ _ _ ih
  · cases a <;> rfl
  · simp_rw [varFinsetLeft, Finset.coe_biUnion, Set.iUnion_subset_iff] at h
    exact congr rfl (funext fun i => ih i (h i (Finset.mem_univ i)))
#align first_order.language.term.realize_restrict_var_left FirstOrder.Language.Term.realize_restrictVarLeft

@[simp]
theorem realize_constantsToVars [L[[α]].Structure M] [(lhomWithConstants L α).IsExpansionOn M]
    {t : L[[α]].Term β} {v : β → M} :
    t.constantsToVars.realize (Sum.elim (fun a => ↑(L.con a)) v) = t.realize v := by
  induction' t with _ n f ts ih
  · simp
  · cases n
    · cases f
      · simp only [realize, ih, Nat.zero_eq, constantsOn, mk₂_Functions]
        --Porting note: below lemma does not work with simp for some reason
        rw [withConstants_funMap_sum_inl]
      · simp only [realize, constantsToVars, Sum.elim_inl, funMap_eq_coe_constants]
        rfl
    · cases' f with _ f
      · simp only [realize, ih, constantsOn, mk₂_Functions]
        --Porting note: below lemma does not work with simp for some reason
        rw [withConstants_funMap_sum_inl]
      · exact isEmptyElim f
#align first_order.language.term.realize_constants_to_vars FirstOrder.Language.Term.realize_constantsToVars

@[simp]
theorem realize_varsToConstants [L[[α]].Structure M] [(lhomWithConstants L α).IsExpansionOn M]
    {t : L.Term (Sum α β)} {v : β → M} :
    t.varsToConstants.realize v = t.realize (Sum.elim (fun a => ↑(L.con a)) v) := by
  induction' t with ab n f ts ih
  · cases' ab with a b
    --Porting note: both cases were `simp [Language.con]`
    · simp [Language.con, realize, constantMap, funMap_eq_coe_constants]
    · simp [realize, constantMap]
  · simp only [realize, constantsOn, mk₂_Functions, ih]
    --Porting note: below lemma does not work with simp for some reason
    rw [withConstants_funMap_sum_inl]
#align first_order.language.term.realize_vars_to_constants FirstOrder.Language.Term.realize_varsToConstants

theorem realize_constantsVarsEquivLeft [L[[α]].Structure M]
    [(lhomWithConstants L α).IsExpansionOn M] {n} {t : L[[α]].Term (Sum β (Fin n))} {v : β → M}
    {xs : Fin n → M} :
    (constantsVarsEquivLeft t).realize (Sum.elim (Sum.elim (fun a => ↑(L.con a)) v) xs) =
      t.realize (Sum.elim v xs) := by
  simp only [constantsVarsEquivLeft, realize_relabel, Equiv.coe_trans, Function.comp_apply,
    constantsVarsEquiv_apply, relabelEquiv_symm_apply]
  refine' _root_.trans _ realize_constantsToVars
  rcongr x
  rcases x with (a | (b | i)) <;> simp
#align first_order.language.term.realize_constants_vars_equiv_left FirstOrder.Language.Term.realize_constantsVarsEquivLeft

end Term

namespace LHom

@[simp]
theorem realize_onTerm [L'.Structure M] (φ : L →ᴸ L') [φ.IsExpansionOn M] (t : L.Term α)
    (v : α → M) : (φ.onTerm t).realize v = t.realize v := by
  induction' t with _ n f ts ih
  · rfl
  · simp only [Term.realize, LHom.onTerm, LHom.map_onFunction, ih]
set_option linter.uppercaseLean3 false in
#align first_order.language.Lhom.realize_on_term FirstOrder.Language.LHom.realize_onTerm

end LHom

@[simp]
theorem Hom.realize_term (g : M →[L] N) {t : L.Term α} {v : α → M} :
    t.realize (g ∘ v) = g (t.realize v) := by
  induction t
  · rfl
  · rw [Term.realize, Term.realize, g.map_fun]
    refine' congr rfl _
    ext x
    simp [*]
#align first_order.language.hom.realize_term FirstOrder.Language.Hom.realize_term

@[simp]
theorem Embedding.realize_term {v : α → M} (t : L.Term α) (g : M ↪[L] N) :
    t.realize (g ∘ v) = g (t.realize v) :=
  g.toHom.realize_term
#align first_order.language.embedding.realize_term FirstOrder.Language.Embedding.realize_term

@[simp]
theorem Equiv.realize_term {v : α → M} (t : L.Term α) (g : M ≃[L] N) :
    t.realize (g ∘ v) = g (t.realize v) :=
  g.toHom.realize_term
#align first_order.language.equiv.realize_term FirstOrder.Language.Equiv.realize_term

variable {n : ℕ}

namespace BoundedFormula

open Term

--Porting note: universes in different order
/-- A bounded formula can be evaluated as true or false by giving values to each free variable. -/
def Realize : ∀ {l} (_f : L.BoundedFormula α l) (_v : α → M) (_xs : Fin l → M), Prop
  | _, falsum, _v, _xs => False
  | _, equal t₁ t₂, v, xs => t₁.realize (Sum.elim v xs) = t₂.realize (Sum.elim v xs)
  | _, rel R ts, v, xs => RelMap R fun i => (ts i).realize (Sum.elim v xs)
  | _, imp f₁ f₂, v, xs => Realize f₁ v xs → Realize f₂ v xs
  | _, all f, v, xs => ∀ x : M, Realize f v (snoc xs x)
#align first_order.language.bounded_formula.realize FirstOrder.Language.BoundedFormula.Realize

variable {l : ℕ} {φ ψ : L.BoundedFormula α l} {θ : L.BoundedFormula α l.succ}

variable {v : α → M} {xs : Fin l → M}

@[simp]
theorem realize_bot : (⊥ : L.BoundedFormula α l).Realize v xs ↔ False :=
  Iff.rfl
#align first_order.language.bounded_formula.realize_bot FirstOrder.Language.BoundedFormula.realize_bot

@[simp]
theorem realize_not : φ.not.Realize v xs ↔ ¬φ.Realize v xs :=
  Iff.rfl
#align first_order.language.bounded_formula.realize_not FirstOrder.Language.BoundedFormula.realize_not

@[simp]
theorem realize_bdEqual (t₁ t₂ : L.Term (Sum α (Fin l))) :
    (t₁.bdEqual t₂).Realize v xs ↔ t₁.realize (Sum.elim v xs) = t₂.realize (Sum.elim v xs) :=
  Iff.rfl
#align first_order.language.bounded_formula.realize_bd_equal FirstOrder.Language.BoundedFormula.realize_bdEqual

@[simp]
theorem realize_top : (⊤ : L.BoundedFormula α l).Realize v xs ↔ True := by simp [Top.top]
#align first_order.language.bounded_formula.realize_top FirstOrder.Language.BoundedFormula.realize_top

@[simp]
theorem realize_inf : (φ ⊓ ψ).Realize v xs ↔ φ.Realize v xs ∧ ψ.Realize v xs := by
  simp [Inf.inf, Realize]; tauto
#align first_order.language.bounded_formula.realize_inf FirstOrder.Language.BoundedFormula.realize_inf

@[simp]
theorem realize_foldr_inf (l : List (L.BoundedFormula α n)) (v : α → M) (xs : Fin n → M) :
    (l.foldr (· ⊓ ·) ⊤).Realize v xs ↔ ∀ φ ∈ l, BoundedFormula.Realize φ v xs := by
  induction' l with φ l ih
  · simp
  · simp [ih]
#align first_order.language.bounded_formula.realize_foldr_inf FirstOrder.Language.BoundedFormula.realize_foldr_inf

@[simp]
theorem realize_imp : (φ.imp ψ).Realize v xs ↔ φ.Realize v xs → ψ.Realize v xs := by
  simp only [Realize]
#align first_order.language.bounded_formula.realize_imp FirstOrder.Language.BoundedFormula.realize_imp

@[simp]
theorem realize_rel {k : ℕ} {R : L.Relations k} {ts : Fin k → L.Term _} :
    (R.boundedFormula ts).Realize v xs ↔ RelMap R fun i => (ts i).realize (Sum.elim v xs) :=
  Iff.rfl
#align first_order.language.bounded_formula.realize_rel FirstOrder.Language.BoundedFormula.realize_rel

@[simp]
theorem realize_rel₁ {R : L.Relations 1} {t : L.Term _} :
    (R.boundedFormula₁ t).Realize v xs ↔ RelMap R ![t.realize (Sum.elim v xs)] := by
  rw [Relations.boundedFormula₁, realize_rel, iff_eq_eq]
  refine' congr rfl (funext fun _ => _)
  simp only [Matrix.cons_val_fin_one]
#align first_order.language.bounded_formula.realize_rel₁ FirstOrder.Language.BoundedFormula.realize_rel₁

@[simp]
theorem realize_rel₂ {R : L.Relations 2} {t₁ t₂ : L.Term _} :
    (R.boundedFormula₂ t₁ t₂).Realize v xs ↔
      RelMap R ![t₁.realize (Sum.elim v xs), t₂.realize (Sum.elim v xs)] := by
  rw [Relations.boundedFormula₂, realize_rel, iff_eq_eq]
  refine' congr rfl (funext (Fin.cases _ _))
  · simp only [Matrix.cons_val_zero]
  · simp only [Matrix.cons_val_succ, Matrix.cons_val_fin_one, forall_const]
#align first_order.language.bounded_formula.realize_rel₂ FirstOrder.Language.BoundedFormula.realize_rel₂

@[simp]
theorem realize_sup : (φ ⊔ ψ).Realize v xs ↔ φ.Realize v xs ∨ ψ.Realize v xs := by
  simp only [realize, Sup.sup, realize_not, eq_iff_iff]
  tauto
#align first_order.language.bounded_formula.realize_sup FirstOrder.Language.BoundedFormula.realize_sup

@[simp]
theorem realize_foldr_sup (l : List (L.BoundedFormula α n)) (v : α → M) (xs : Fin n → M) :
    (l.foldr (· ⊔ ·) ⊥).Realize v xs ↔ ∃ φ ∈ l, BoundedFormula.Realize φ v xs := by
  induction' l with φ l ih
  · simp
  · simp_rw [List.foldr_cons, realize_sup, ih, exists_prop, List.mem_cons, or_and_right, exists_or,
      exists_eq_left]
#align first_order.language.bounded_formula.realize_foldr_sup FirstOrder.Language.BoundedFormula.realize_foldr_sup

@[simp]
theorem realize_all : (all θ).Realize v xs ↔ ∀ a : M, θ.Realize v (Fin.snoc xs a) :=
  Iff.rfl
#align first_order.language.bounded_formula.realize_all FirstOrder.Language.BoundedFormula.realize_all

@[simp]
theorem realize_ex : θ.ex.Realize v xs ↔ ∃ a : M, θ.Realize v (Fin.snoc xs a) := by
  rw [BoundedFormula.ex, realize_not, realize_all, not_forall]
  simp_rw [realize_not, Classical.not_not]
#align first_order.language.bounded_formula.realize_ex FirstOrder.Language.BoundedFormula.realize_ex

@[simp]
theorem realize_iff : (φ.iff ψ).Realize v xs ↔ (φ.Realize v xs ↔ ψ.Realize v xs) := by
  simp only [BoundedFormula.iff, realize_inf, realize_imp, and_imp, ← iff_def]
#align first_order.language.bounded_formula.realize_iff FirstOrder.Language.BoundedFormula.realize_iff

theorem realize_castLe_of_eq {m n : ℕ} (h : m = n) {h' : m ≤ n} {φ : L.BoundedFormula α m}
    {v : α → M} {xs : Fin n → M} : (φ.castLE h').Realize v xs ↔ φ.Realize v (xs ∘ cast h) := by
  subst h
  simp only [castLE_rfl, cast_refl, OrderIso.coe_refl, Function.comp.right_id]
#align first_order.language.bounded_formula.realize_cast_le_of_eq FirstOrder.Language.BoundedFormula.realize_castLe_of_eqₓ

theorem realize_mapTermRel_id [L'.Structure M]
    {ft : ∀ n, L.Term (Sum α (Fin n)) → L'.Term (Sum β (Fin n))}
    {fr : ∀ n, L.Relations n → L'.Relations n} {n} {φ : L.BoundedFormula α n} {v : α → M}
    {v' : β → M} {xs : Fin n → M}
    (h1 :
      ∀ (n) (t : L.Term (Sum α (Fin n))) (xs : Fin n → M),
        (ft n t).realize (Sum.elim v' xs) = t.realize (Sum.elim v xs))
    (h2 : ∀ (n) (R : L.Relations n) (x : Fin n → M), RelMap (fr n R) x = RelMap R x) :
    (φ.mapTermRel ft fr fun _ => id).Realize v' xs ↔ φ.Realize v xs := by
  induction' φ with _ _ _ _ _ _ _ _ _ _ _ ih1 ih2 _ _ ih
  · rfl
  · simp [mapTermRel, Realize, h1]
  · simp [mapTermRel, Realize, h1, h2]
  · simp [mapTermRel, Realize, ih1, ih2]
  · simp only [mapTermRel, Realize, ih, id.def]
#align first_order.language.bounded_formula.realize_map_term_rel_id FirstOrder.Language.BoundedFormula.realize_mapTermRel_id

theorem realize_mapTermRel_add_castLe [L'.Structure M] {k : ℕ}
    {ft : ∀ n, L.Term (Sum α (Fin n)) → L'.Term (Sum β (Fin (k + n)))}
    {fr : ∀ n, L.Relations n → L'.Relations n} {n} {φ : L.BoundedFormula α n}
    (v : ∀ {n}, (Fin (k + n) → M) → α → M) {v' : β → M} (xs : Fin (k + n) → M)
    (h1 :
      ∀ (n) (t : L.Term (Sum α (Fin n))) (xs' : Fin (k + n) → M),
        (ft n t).realize (Sum.elim v' xs') = t.realize (Sum.elim (v xs') (xs' ∘ Fin.natAdd _)))
    (h2 : ∀ (n) (R : L.Relations n) (x : Fin n → M), RelMap (fr n R) x = RelMap R x)
    (hv : ∀ (n) (xs : Fin (k + n) → M) (x : M), @v (n + 1) (snoc xs x : Fin _ → M) = v xs) :
    (φ.mapTermRel ft fr fun n => castLE (add_assoc _ _ _).symm.le).Realize v' xs ↔
      φ.Realize (v xs) (xs ∘ Fin.natAdd _) := by
  induction' φ with _ _ _ _ _ _ _ _ _ _ _ ih1 ih2 _ _ ih
  · rfl
  · simp [mapTermRel, Realize, h1]
  · simp [mapTermRel, Realize, h1, h2]
  · simp [mapTermRel, Realize, ih1, ih2]
  · simp [mapTermRel, Realize, ih, hv]
#align first_order.language.bounded_formula.realize_map_term_rel_add_cast_le FirstOrder.Language.BoundedFormula.realize_mapTermRel_add_castLe

theorem realize_relabel {m n : ℕ} {φ : L.BoundedFormula α n} {g : α → Sum β (Fin m)} {v : β → M}
    {xs : Fin (m + n) → M} :
    (φ.relabel g).Realize v xs ↔
      φ.Realize (Sum.elim v (xs ∘ Fin.castAdd n) ∘ g) (xs ∘ Fin.natAdd m) :=
  by rw [relabel, realize_mapTermRel_add_castLe] <;> intros <;> simp
#align first_order.language.bounded_formula.realize_relabel FirstOrder.Language.BoundedFormula.realize_relabel

theorem realize_liftAt {n n' m : ℕ} {φ : L.BoundedFormula α n} {v : α → M} {xs : Fin (n + n') → M}
    (hmn : m + n' ≤ n + 1) :
    (φ.liftAt n' m).Realize v xs ↔
      φ.Realize v (xs ∘ fun i => if ↑i < m then Fin.castAdd n' i else Fin.addNat i n') := by
  rw [liftAt]
  induction' φ with _ _ _ _ _ _ _ _ _ _ _ ih1 ih2 k _ ih3
  · simp [mapTermRel, Realize]
  · simp [mapTermRel, Realize, realize_rel, realize_liftAt, Sum.elim_comp_map]
  · simp [mapTermRel, Realize, realize_rel, realize_liftAt, Sum.elim_comp_map]
  · simp only [mapTermRel, Realize, ih1 hmn, ih2 hmn]
  · have h : k + 1 + n' = k + n' + 1 := by rw [add_assoc, add_comm 1 n', ← add_assoc]
    simp only [mapTermRel, Realize, realize_castLe_of_eq h, ih3 (hmn.trans k.succ.le_succ)]
    refine' forall_congr' fun x => iff_eq_eq.mpr (congr rfl (funext (Fin.lastCases _ fun i => _)))
    · simp only [Function.comp_apply, val_last, snoc_last]
      by_cases k < m
      · rw [if_pos h]
        refine' (congr rfl (ext _)).trans (snoc_last _ _)
        simp only [coe_cast, coe_castAdd, val_last, self_eq_add_right]
        refine'
          le_antisymm (le_of_add_le_add_left ((hmn.trans (Nat.succ_le_of_lt h)).trans _)) n'.zero_le
        rw [add_zero]
      · rw [if_neg h]
        refine' (congr rfl (ext _)).trans (snoc_last _ _)
        simp
    · simp only [Function.comp_apply, Fin.snoc_castSucc]
      refine' (congr rfl (ext _)).trans (snoc_castSucc _ _ _)
      simp only [coe_castSucc, coe_cast]
      split_ifs <;> simp
#align first_order.language.bounded_formula.realize_lift_at FirstOrder.Language.BoundedFormula.realize_liftAt

theorem realize_liftAt_one {n m : ℕ} {φ : L.BoundedFormula α n} {v : α → M} {xs : Fin (n + 1) → M}
    (hmn : m ≤ n) :
    (φ.liftAt 1 m).Realize v xs ↔
      φ.Realize v (xs ∘ fun i => if ↑i < m then castSucc i else i.succ) := by
  simp [realize_liftAt (add_le_add_right hmn 1), castSucc]
#align first_order.language.bounded_formula.realize_lift_at_one FirstOrder.Language.BoundedFormula.realize_liftAt_one

@[simp]
theorem realize_liftAt_one_self {n : ℕ} {φ : L.BoundedFormula α n} {v : α → M}
    {xs : Fin (n + 1) → M} : (φ.liftAt 1 n).Realize v xs ↔ φ.Realize v (xs ∘ castSucc) := by
  rw [realize_liftAt_one (refl n), iff_eq_eq]
  refine' congr rfl (congr rfl (funext fun i => _))
  rw [if_pos i.is_lt]
#align first_order.language.bounded_formula.realize_lift_at_one_self FirstOrder.Language.BoundedFormula.realize_liftAt_one_self

theorem realize_subst {φ : L.BoundedFormula α n} {tf : α → L.Term β} {v : β → M} {xs : Fin n → M} :
    (φ.subst tf).Realize v xs ↔ φ.Realize (fun a => (tf a).realize v) xs :=
  realize_mapTermRel_id
    (fun n t x => by
      rw [Term.realize_subst]
      rcongr a
      · cases a
        · simp only [Sum.elim_inl, Function.comp_apply, Term.realize_relabel, Sum.elim_comp_inl]
        · rfl)
    (by simp)
#align first_order.language.bounded_formula.realize_subst FirstOrder.Language.BoundedFormula.realize_subst

@[simp]
theorem realize_restrictFreeVar [DecidableEq α] {n : ℕ} {φ : L.BoundedFormula α n} {s : Set α}
    (h : ↑φ.freeVarFinset ⊆ s) {v : α → M} {xs : Fin n → M} :
    (φ.restrictFreeVar (Set.inclusion h)).Realize (v ∘ (↑)) xs ↔ φ.Realize v xs := by
  induction' φ with _ _ _ _ _ _ _ _ _ _ _ ih1 ih2 _ _ ih3
  · rfl
  · simp [restrictFreeVar, Realize]
  · simp [restrictFreeVar, Realize]
  · simp [restrictFreeVar, Realize, ih1, ih2]
  · simp [restrictFreeVar, Realize, ih3]
#align first_order.language.bounded_formula.realize_restrict_free_var FirstOrder.Language.BoundedFormula.realize_restrictFreeVar

theorem realize_constantsVarsEquiv [L[[α]].Structure M] [(lhomWithConstants L α).IsExpansionOn M]
    {n} {φ : L[[α]].BoundedFormula β n} {v : β → M} {xs : Fin n → M} :
    (constantsVarsEquiv φ).Realize (Sum.elim (fun a => ↑(L.con a)) v) xs ↔ φ.Realize v xs := by
  refine' realize_mapTermRel_id (fun n t xs => realize_constantsVarsEquivLeft) fun n R xs => _
  rw [← (lhomWithConstants L α).map_onRelation
      (Equiv.sumEmpty (L.Relations n) ((constantsOn α).Relations n) R) xs]
  rcongr
  cases' R with R R
  · simp
  · exact isEmptyElim R
#align first_order.language.bounded_formula.realize_constants_vars_equiv FirstOrder.Language.BoundedFormula.realize_constantsVarsEquiv

@[simp]
theorem realize_relabelEquiv {g : α ≃ β} {k} {φ : L.BoundedFormula α k} {v : β → M}
    {xs : Fin k → M} : (relabelEquiv g φ).Realize v xs ↔ φ.Realize (v ∘ g) xs := by
  simp only [relabelEquiv, mapTermRelEquiv_apply, Equiv.coe_refl]
  refine' realize_mapTermRel_id (fun n t xs => _) fun _ _ _ => rfl
  simp only [relabelEquiv_apply, Term.realize_relabel]
  refine' congr (congr rfl _) rfl
  ext (i | i) <;> rfl
#align first_order.language.bounded_formula.realize_relabel_equiv FirstOrder.Language.BoundedFormula.realize_relabelEquiv

variable [Nonempty M]

theorem realize_all_liftAt_one_self {n : ℕ} {φ : L.BoundedFormula α n} {v : α → M}
    {xs : Fin n → M} : (φ.liftAt 1 n).all.Realize v xs ↔ φ.Realize v xs := by
  inhabit M
  simp only [realize_all, realize_liftAt_one_self]
  refine' ⟨fun h => _, fun h a => _⟩
  · refine' (congr rfl (funext fun i => _)).mp (h default)
    simp
  · refine' (congr rfl (funext fun i => _)).mp h
    simp
#align first_order.language.bounded_formula.realize_all_lift_at_one_self FirstOrder.Language.BoundedFormula.realize_all_liftAt_one_self

theorem realize_toPrenexImpRight {φ ψ : L.BoundedFormula α n} (hφ : IsQF φ) (hψ : IsPrenex ψ)
    {v : α → M} {xs : Fin n → M} :
    (φ.toPrenexImpRight ψ).Realize v xs ↔ (φ.imp ψ).Realize v xs := by
  induction' hψ with _ _ hψ _ _ _hψ ih _ _ _hψ ih
  · rw [hψ.toPrenexImpRight]
  · refine' _root_.trans (forall_congr' fun _ => ih hφ.liftAt) _
    simp only [realize_imp, realize_liftAt_one_self, snoc_comp_castSucc, realize_all]
    exact ⟨fun h1 a h2 => h1 h2 a, fun h1 h2 a => h1 a h2⟩
  · unfold toPrenexImpRight
    rw [realize_ex]
    refine' _root_.trans (exists_congr fun _ => ih hφ.liftAt) _
    simp only [realize_imp, realize_liftAt_one_self, snoc_comp_castSucc, realize_ex]
    refine' ⟨_, fun h' => _⟩
    · rintro ⟨a, ha⟩ h
      exact ⟨a, ha h⟩
    · by_cases φ.Realize v xs
      · obtain ⟨a, ha⟩ := h' h
        exact ⟨a, fun _ => ha⟩
      · inhabit M
        exact ⟨default, fun h'' => (h h'').elim⟩
#align first_order.language.bounded_formula.realize_to_prenex_imp_right FirstOrder.Language.BoundedFormula.realize_toPrenexImpRight

theorem realize_toPrenexImp {φ ψ : L.BoundedFormula α n} (hφ : IsPrenex φ) (hψ : IsPrenex ψ)
    {v : α → M} {xs : Fin n → M} : (φ.toPrenexImp ψ).Realize v xs ↔ (φ.imp ψ).Realize v xs := by
  revert ψ
  induction' hφ with _ _ hφ _ _ _hφ ih _ _ _hφ ih <;> intro ψ hψ
  · rw [hφ.toPrenexImp]
    exact realize_toPrenexImpRight hφ hψ
  · unfold toPrenexImp
    rw [realize_ex]
    refine' _root_.trans (exists_congr fun _ => ih hψ.liftAt) _
    simp only [realize_imp, realize_liftAt_one_self, snoc_comp_castSucc, realize_all]
    refine' ⟨_, fun h' => _⟩
    · rintro ⟨a, ha⟩ h
      exact ha (h a)
    · by_cases ψ.Realize v xs
      · inhabit M
        exact ⟨default, fun _h'' => h⟩
      · obtain ⟨a, ha⟩ := not_forall.1 (h ∘ h')
        exact ⟨a, fun h => (ha h).elim⟩
  · refine' _root_.trans (forall_congr' fun _ => ih hψ.liftAt) _
    simp
#align first_order.language.bounded_formula.realize_to_prenex_imp FirstOrder.Language.BoundedFormula.realize_toPrenexImp

@[simp]
theorem realize_toPrenex (φ : L.BoundedFormula α n) {v : α → M} :
    ∀ {xs : Fin n → M}, φ.toPrenex.Realize v xs ↔ φ.Realize v xs := by
  induction' φ with _ _ _ _ _ _ _ _ _ f1 f2 h1 h2 _ _ h
  · exact Iff.rfl
  · exact Iff.rfl
  · exact Iff.rfl
  · intros
    rw [toPrenex, realize_toPrenexImp f1.toPrenex_isPrenex f2.toPrenex_isPrenex, realize_imp,
      realize_imp, h1, h2]
  · intros
    rw [realize_all, toPrenex, realize_all]
    exact forall_congr' fun a => h
#align first_order.language.bounded_formula.realize_to_prenex FirstOrder.Language.BoundedFormula.realize_toPrenex

end BoundedFormula


--Porting note: no `protected` attribute in Lean4
-- attribute [protected] bounded_formula.falsum bounded_formula.equal bounded_formula.rel

-- attribute [protected] bounded_formula.imp bounded_formula.all

namespace LHom

open BoundedFormula

@[simp]
theorem realize_onBoundedFormula [L'.Structure M] (φ : L →ᴸ L') [φ.IsExpansionOn M] {n : ℕ}
    (ψ : L.BoundedFormula α n) {v : α → M} {xs : Fin n → M} :
    (φ.onBoundedFormula ψ).Realize v xs ↔ ψ.Realize v xs := by
  induction' ψ with _ _ _ _ _ _ _ _ _ _ _ ih1 ih2 _ _ ih3
  · rfl
  · simp only [onBoundedFormula, realize_bdEqual, realize_onTerm]
    rfl
  · simp only [onBoundedFormula, realize_rel, LHom.map_onRelation,
      Function.comp_apply, realize_onTerm]
    rfl
  · simp only [onBoundedFormula, ih1, ih2, realize_imp]
  · simp only [onBoundedFormula, ih3, realize_all]
set_option linter.uppercaseLean3 false in
#align first_order.language.Lhom.realize_on_bounded_formula FirstOrder.Language.LHom.realize_onBoundedFormula

end LHom

--Porting note: no `protected` attribute in Lean4
-- attribute [protected] bounded_formula.falsum bounded_formula.equal bounded_formula.rel

-- attribute [protected] bounded_formula.imp bounded_formula.all

namespace Formula

/-- A formula can be evaluated as true or false by giving values to each free variable. -/
nonrec def Realize (φ : L.Formula α) (v : α → M) : Prop :=
  φ.Realize v default
#align first_order.language.formula.realize FirstOrder.Language.Formula.Realize

variable {φ ψ : L.Formula α} {v : α → M}

@[simp]
theorem realize_not : φ.not.Realize v ↔ ¬φ.Realize v :=
  Iff.rfl
#align first_order.language.formula.realize_not FirstOrder.Language.Formula.realize_not

@[simp]
theorem realize_bot : (⊥ : L.Formula α).Realize v ↔ False :=
  Iff.rfl
#align first_order.language.formula.realize_bot FirstOrder.Language.Formula.realize_bot

@[simp]
theorem realize_top : (⊤ : L.Formula α).Realize v ↔ True :=
  BoundedFormula.realize_top
#align first_order.language.formula.realize_top FirstOrder.Language.Formula.realize_top

@[simp]
theorem realize_inf : (φ ⊓ ψ).Realize v ↔ φ.Realize v ∧ ψ.Realize v :=
  BoundedFormula.realize_inf
#align first_order.language.formula.realize_inf FirstOrder.Language.Formula.realize_inf

@[simp]
theorem realize_imp : (φ.imp ψ).Realize v ↔ φ.Realize v → ψ.Realize v :=
  BoundedFormula.realize_imp
#align first_order.language.formula.realize_imp FirstOrder.Language.Formula.realize_imp

@[simp]
theorem realize_rel {k : ℕ} {R : L.Relations k} {ts : Fin k → L.Term α} :
    (R.formula ts).Realize v ↔ RelMap R fun i => (ts i).realize v :=
  BoundedFormula.realize_rel.trans (by simp)
#align first_order.language.formula.realize_rel FirstOrder.Language.Formula.realize_rel

@[simp]
theorem realize_rel₁ {R : L.Relations 1} {t : L.Term _} :
    (R.formula₁ t).Realize v ↔ RelMap R ![t.realize v] := by
  rw [Relations.formula₁, realize_rel, iff_eq_eq]
  refine' congr rfl (funext fun _ => _)
  simp only [Matrix.cons_val_fin_one]
#align first_order.language.formula.realize_rel₁ FirstOrder.Language.Formula.realize_rel₁

@[simp]
theorem realize_rel₂ {R : L.Relations 2} {t₁ t₂ : L.Term _} :
    (R.formula₂ t₁ t₂).Realize v ↔ RelMap R ![t₁.realize v, t₂.realize v] := by
  rw [Relations.formula₂, realize_rel, iff_eq_eq]
  refine' congr rfl (funext (Fin.cases _ _))
  · simp only [Matrix.cons_val_zero]
  · simp only [Matrix.cons_val_succ, Matrix.cons_val_fin_one, forall_const]
#align first_order.language.formula.realize_rel₂ FirstOrder.Language.Formula.realize_rel₂

@[simp]
theorem realize_sup : (φ ⊔ ψ).Realize v ↔ φ.Realize v ∨ ψ.Realize v :=
  BoundedFormula.realize_sup
#align first_order.language.formula.realize_sup FirstOrder.Language.Formula.realize_sup

@[simp]
theorem realize_iff : (φ.iff ψ).Realize v ↔ (φ.Realize v ↔ ψ.Realize v) :=
  BoundedFormula.realize_iff
#align first_order.language.formula.realize_iff FirstOrder.Language.Formula.realize_iff

@[simp]
theorem realize_relabel {φ : L.Formula α} {g : α → β} {v : β → M} :
    (φ.relabel g).Realize v ↔ φ.Realize (v ∘ g) := by
  rw [Realize, Realize, relabel, BoundedFormula.realize_relabel, iff_eq_eq, Fin.castAdd_zero]
  exact congr rfl (funext finZeroElim)
#align first_order.language.formula.realize_relabel FirstOrder.Language.Formula.realize_relabel

theorem realize_relabel_sum_inr (φ : L.Formula (Fin n)) {v : Empty → M} {x : Fin n → M} :
    (BoundedFormula.relabel Sum.inr φ).Realize v x ↔ φ.Realize x := by
  rw [BoundedFormula.realize_relabel, Formula.Realize, Sum.elim_comp_inr, Fin.castAdd_zero,
<<<<<<< HEAD
    cast_refl, Function.comp.right_id, Subsingleton.elim (x ∘ (natAdd n : Fin 0 → Fin n)) default]
=======
    cast_refl, Function.comp.right_id,
    Subsingleton.elim (x ∘ (natAdd n : Fin 0 → Fin n)) default]
>>>>>>> 2bf4b7ef
#align first_order.language.formula.realize_relabel_sum_inr FirstOrder.Language.Formula.realize_relabel_sum_inr

@[simp]
theorem realize_equal {t₁ t₂ : L.Term α} {x : α → M} :
    (t₁.equal t₂).Realize x ↔ t₁.realize x = t₂.realize x := by simp [Term.equal, Realize]
#align first_order.language.formula.realize_equal FirstOrder.Language.Formula.realize_equal

@[simp]
theorem realize_graph {f : L.Functions n} {x : Fin n → M} {y : M} :
    (Formula.graph f).Realize (Fin.cons y x : _ → M) ↔ funMap f x = y := by
  simp only [Formula.graph, Term.realize, realize_equal, Fin.cons_zero, Fin.cons_succ]
  rw [eq_comm]
#align first_order.language.formula.realize_graph FirstOrder.Language.Formula.realize_graph

end Formula

@[simp]
theorem LHom.realize_onFormula [L'.Structure M] (φ : L →ᴸ L') [φ.IsExpansionOn M] (ψ : L.Formula α)
    {v : α → M} : (φ.onFormula ψ).Realize v ↔ ψ.Realize v :=
  φ.realize_onBoundedFormula ψ
set_option linter.uppercaseLean3 false in
#align first_order.language.Lhom.realize_on_formula FirstOrder.Language.LHom.realize_onFormula

@[simp]
theorem LHom.setOf_realize_onFormula [L'.Structure M] (φ : L →ᴸ L') [φ.IsExpansionOn M]
    (ψ : L.Formula α) : (setOf (φ.onFormula ψ).Realize : Set (α → M)) = setOf ψ.Realize := by
  ext
  simp
set_option linter.uppercaseLean3 false in
#align first_order.language.Lhom.set_of_realize_on_formula FirstOrder.Language.LHom.setOf_realize_onFormula

variable (M)

/-- A sentence can be evaluated as true or false in a structure. -/
nonrec def Sentence.Realize (φ : L.Sentence) : Prop :=
  φ.Realize (default : _ → M)
#align first_order.language.sentence.realize FirstOrder.Language.Sentence.Realize

@[inherit_doc Sentence.Realize]
infixl:51
  " ⊨ " =>-- input using \|= or \vDash, but not using \models
  Sentence.Realize

@[simp]
theorem Sentence.realize_not {φ : L.Sentence} : M ⊨ φ.not ↔ ¬M ⊨ φ :=
  Iff.rfl
#align first_order.language.sentence.realize_not FirstOrder.Language.Sentence.realize_not

namespace Formula

@[simp]
theorem realize_equivSentence_symm_con [L[[α]].Structure M]
    [(L.lhomWithConstants α).IsExpansionOn M] (φ : L[[α]].Sentence) :
    ((equivSentence.symm φ).Realize fun a => (L.con a : M)) ↔ φ.Realize M := by
  simp only [equivSentence, Equiv.symm_symm, Equiv.coe_trans, Realize,
    BoundedFormula.realize_relabelEquiv, Function.comp]
  refine' _root_.trans _ BoundedFormula.realize_constantsVarsEquiv
  rw [iff_iff_eq]
  congr with (_ | a)
  · simp
  · cases a
#align first_order.language.formula.realize_equiv_sentence_symm_con FirstOrder.Language.Formula.realize_equivSentence_symm_con

@[simp]
theorem realize_equivSentence [L[[α]].Structure M] [(L.lhomWithConstants α).IsExpansionOn M]
    (φ : L.Formula α) : (equivSentence φ).Realize M ↔ φ.Realize fun a => (L.con a : M) := by
  rw [← realize_equivSentence_symm_con M (equivSentence φ), _root_.Equiv.symm_apply_apply]
#align first_order.language.formula.realize_equiv_sentence FirstOrder.Language.Formula.realize_equivSentence

theorem realize_equivSentence_symm (φ : L[[α]].Sentence) (v : α → M) :
    (equivSentence.symm φ).Realize v ↔
      @Sentence.Realize _ M (@Language.withConstantsStructure L M _ α (constantsOn.structure v))
        φ :=
  letI := constantsOn.structure v
  realize_equivSentence_symm_con M φ
#align first_order.language.formula.realize_equiv_sentence_symm FirstOrder.Language.Formula.realize_equivSentence_symm

end Formula

@[simp]
theorem LHom.realize_onSentence [L'.Structure M] (φ : L →ᴸ L') [φ.IsExpansionOn M]
    (ψ : L.Sentence) : M ⊨ φ.onSentence ψ ↔ M ⊨ ψ :=
  φ.realize_onFormula ψ
set_option linter.uppercaseLean3 false in
#align first_order.language.Lhom.realize_on_sentence FirstOrder.Language.LHom.realize_onSentence

variable (L)

/-- The complete theory of a structure `M` is the set of all sentences `M` satisfies. -/
def completeTheory : L.Theory :=
  { φ | M ⊨ φ }
#align first_order.language.complete_theory FirstOrder.Language.completeTheory

variable (N)

/-- Two structures are elementarily equivalent when they satisfy the same sentences. -/
def ElementarilyEquivalent : Prop :=
  L.completeTheory M = L.completeTheory N
#align first_order.language.elementarily_equivalent FirstOrder.Language.ElementarilyEquivalent

@[inherit_doc FirstOrder.Language.ElementarilyEquivalent]
scoped[FirstOrder]
  notation:25 A " ≅[" L "] " B:50 => FirstOrder.Language.ElementarilyEquivalent L A B

variable {L} {M} {N}

@[simp]
theorem mem_completeTheory {φ : Sentence L} : φ ∈ L.completeTheory M ↔ M ⊨ φ :=
  Iff.rfl
#align first_order.language.mem_complete_theory FirstOrder.Language.mem_completeTheory

theorem elementarilyEquivalent_iff : M ≅[L] N ↔ ∀ φ : L.Sentence, M ⊨ φ ↔ N ⊨ φ := by
  simp only [ElementarilyEquivalent, Set.ext_iff, completeTheory, Set.mem_setOf_eq]
#align first_order.language.elementarily_equivalent_iff FirstOrder.Language.elementarilyEquivalent_iff

variable (M)

/-- A model of a theory is a structure in which every sentence is realized as true. -/
class Theory.Model (T : L.Theory) : Prop where
  realize_of_mem : ∀ φ ∈ T, M ⊨ φ
set_option linter.uppercaseLean3 false in
#align first_order.language.Theory.model FirstOrder.Language.Theory.Model

@[inherit_doc Theory.Model]
infixl:51
  " ⊨ " =>-- input using \|= or \vDash, but not using \models
  Theory.Model

variable {M} (T : L.Theory)

@[simp default-10]
theorem Theory.model_iff : M ⊨ T ↔ ∀ φ ∈ T, M ⊨ φ :=
  ⟨fun h => h.realize_of_mem, fun h => ⟨h⟩⟩
set_option linter.uppercaseLean3 false in
#align first_order.language.Theory.model_iff FirstOrder.Language.Theory.model_iff

theorem Theory.realize_sentence_of_mem [M ⊨ T] {φ : L.Sentence} (h : φ ∈ T) : M ⊨ φ :=
  Theory.Model.realize_of_mem φ h
set_option linter.uppercaseLean3 false in
#align first_order.language.Theory.realize_sentence_of_mem FirstOrder.Language.Theory.realize_sentence_of_mem

@[simp]
theorem LHom.onTheory_model [L'.Structure M] (φ : L →ᴸ L') [φ.IsExpansionOn M] (T : L.Theory) :
    M ⊨ φ.onTheory T ↔ M ⊨ T := by simp [Theory.model_iff, LHom.onTheory]
set_option linter.uppercaseLean3 false in
#align first_order.language.Lhom.on_Theory_model FirstOrder.Language.LHom.onTheory_model

variable {T}

instance model_empty : M ⊨ (∅ : L.Theory) :=
  ⟨fun φ hφ => (Set.not_mem_empty φ hφ).elim⟩
#align first_order.language.model_empty FirstOrder.Language.model_empty

namespace Theory

theorem Model.mono {T' : L.Theory} (_h : M ⊨ T') (hs : T ⊆ T') : M ⊨ T :=
  ⟨fun _φ hφ => T'.realize_sentence_of_mem (hs hφ)⟩
set_option linter.uppercaseLean3 false in
#align first_order.language.Theory.model.mono FirstOrder.Language.Theory.Model.mono

theorem Model.union {T' : L.Theory} (h : M ⊨ T) (h' : M ⊨ T') : M ⊨ T ∪ T' := by
  simp only [model_iff, Set.mem_union] at *
  exact fun φ hφ => hφ.elim (h _) (h' _)
set_option linter.uppercaseLean3 false in
#align first_order.language.Theory.model.union FirstOrder.Language.Theory.Model.union

@[simp]
theorem model_union_iff {T' : L.Theory} : M ⊨ T ∪ T' ↔ M ⊨ T ∧ M ⊨ T' :=
  ⟨fun h => ⟨h.mono (T.subset_union_left T'), h.mono (T.subset_union_right T')⟩, fun h =>
    h.1.union h.2⟩
set_option linter.uppercaseLean3 false in
#align first_order.language.Theory.model_union_iff FirstOrder.Language.Theory.model_union_iff

theorem model_singleton_iff {φ : L.Sentence} : M ⊨ ({φ} : L.Theory) ↔ M ⊨ φ := by simp
set_option linter.uppercaseLean3 false in
#align first_order.language.Theory.model_singleton_iff FirstOrder.Language.Theory.model_singleton_iff

theorem model_iff_subset_completeTheory : M ⊨ T ↔ T ⊆ L.completeTheory M :=
  T.model_iff
set_option linter.uppercaseLean3 false in
#align first_order.language.Theory.model_iff_subset_complete_theory FirstOrder.Language.Theory.model_iff_subset_completeTheory

theorem completeTheory.subset [MT : M ⊨ T] : T ⊆ L.completeTheory M :=
  model_iff_subset_completeTheory.1 MT
set_option linter.uppercaseLean3 false in
#align first_order.language.Theory.complete_theory.subset FirstOrder.Language.Theory.completeTheory.subset

end Theory

instance model_completeTheory : M ⊨ L.completeTheory M :=
  Theory.model_iff_subset_completeTheory.2 (subset_refl _)
#align first_order.language.model_complete_theory FirstOrder.Language.model_completeTheory

variable (M N)

theorem realize_iff_of_model_completeTheory [N ⊨ L.completeTheory M] (φ : L.Sentence) :
    N ⊨ φ ↔ M ⊨ φ := by
  refine' ⟨fun h => _, (L.completeTheory M).realize_sentence_of_mem⟩
  contrapose! h
  rw [← Sentence.realize_not] at *
  exact (L.completeTheory M).realize_sentence_of_mem (mem_completeTheory.2 h)
#align first_order.language.realize_iff_of_model_complete_theory FirstOrder.Language.realize_iff_of_model_completeTheory

variable {M N}

namespace BoundedFormula

@[simp]
theorem realize_alls {φ : L.BoundedFormula α n} {v : α → M} :
    φ.alls.Realize v ↔ ∀ xs : Fin n → M, φ.Realize v xs := by
  induction' n with n ih
  · exact Unique.forall_iff.symm
  · simp only [alls, ih, Realize]
    exact ⟨fun h xs => Fin.snoc_init_self xs ▸ h _ _, fun h xs x => h (Fin.snoc xs x)⟩
#align first_order.language.bounded_formula.realize_alls FirstOrder.Language.BoundedFormula.realize_alls

@[simp]
theorem realize_exs {φ : L.BoundedFormula α n} {v : α → M} :
    φ.exs.Realize v ↔ ∃ xs : Fin n → M, φ.Realize v xs := by
  induction' n with n ih
  · exact Unique.exists_iff.symm
  · simp only [BoundedFormula.exs, ih, realize_ex]
    constructor
    · rintro ⟨xs, x, h⟩
      exact ⟨_, h⟩
    · rintro ⟨xs, h⟩
      rw [← Fin.snoc_init_self xs] at h
      exact ⟨_, _, h⟩
#align first_order.language.bounded_formula.realize_exs FirstOrder.Language.BoundedFormula.realize_exs

@[simp]
theorem realize_toFormula (φ : L.BoundedFormula α n) (v : Sum α (Fin n) → M) :
    φ.toFormula.Realize v ↔ φ.Realize (v ∘ Sum.inl) (v ∘ Sum.inr) := by
  induction' φ with _ _ _ _ _ _ _ _ _ _ _ ih1 ih2 _ _ ih3 a8 a9 a0
  · rfl
  · simp [BoundedFormula.Realize]
  · simp [BoundedFormula.Realize]
  · rw [toFormula, Formula.Realize, realize_imp, ← Formula.Realize, ih1, ← Formula.Realize, ih2,
      realize_imp]
  · rw [toFormula, Formula.Realize, realize_all, realize_all]
    refine' forall_congr' fun a => _
    have h := ih3 (Sum.elim (v ∘ Sum.inl) (snoc (v ∘ Sum.inr) a))
    simp only [Sum.elim_comp_inl, Sum.elim_comp_inr] at h
    rw [← h, realize_relabel, Formula.Realize, iff_iff_eq]
    simp only [Function.comp]
    congr with x
    · cases' x with _ x
      · simp
      · refine' Fin.lastCases _ _ x
        · rw [Sum.elim_inr, Sum.elim_inr,
            finSumFinEquiv_symm_last, Sum.map_inr, Sum.elim_inr]
          simp [Fin.snoc]
        · simp only [castSucc, Function.comp_apply, Sum.elim_inr,
            finSumFinEquiv_symm_apply_castAdd, Sum.map_inl, Sum.elim_inl]
          rw [← castSucc]
          simp
    · exact Fin.elim0 x
#align first_order.language.bounded_formula.realize_to_formula FirstOrder.Language.BoundedFormula.realize_toFormula

end BoundedFormula

namespace Equiv

@[simp]
theorem realize_boundedFormula (g : M ≃[L] N) (φ : L.BoundedFormula α n) {v : α → M}
    {xs : Fin n → M} : φ.Realize (g ∘ v) (g ∘ xs) ↔ φ.Realize v xs := by
  induction' φ with _ _ _ _ _ _ _ _ _ _ _ ih1 ih2 _ _ ih3
  · rfl
  · simp only [BoundedFormula.Realize, ← Sum.comp_elim, Equiv.realize_term, g.injective.eq_iff]
  · simp only [BoundedFormula.Realize, ← Sum.comp_elim, Equiv.realize_term]
    exact g.map_rel _ _
  · rw [BoundedFormula.Realize, ih1, ih2, BoundedFormula.Realize]
  · rw [BoundedFormula.Realize, BoundedFormula.Realize]
    constructor
    · intro h a
      have h' := h (g a)
      rw [← Fin.comp_snoc, ih3] at h'
      exact h'
    · intro h a
      have h' := h (g.symm a)
      rw [← ih3, Fin.comp_snoc, g.apply_symm_apply] at h'
      exact h'
#align first_order.language.equiv.realize_bounded_formula FirstOrder.Language.Equiv.realize_boundedFormula

@[simp]
theorem realize_formula (g : M ≃[L] N) (φ : L.Formula α) {v : α → M} :
    φ.Realize (g ∘ v) ↔ φ.Realize v := by
  rw [Formula.Realize, Formula.Realize, ← g.realize_boundedFormula φ, iff_eq_eq,
    Unique.eq_default (g ∘ default)]
#align first_order.language.equiv.realize_formula FirstOrder.Language.Equiv.realize_formula

theorem realize_sentence (g : M ≃[L] N) (φ : L.Sentence) : M ⊨ φ ↔ N ⊨ φ := by
  rw [Sentence.Realize, Sentence.Realize, ← g.realize_formula, Unique.eq_default (g ∘ default)]
#align first_order.language.equiv.realize_sentence FirstOrder.Language.Equiv.realize_sentence

theorem theory_model (g : M ≃[L] N) [M ⊨ T] : N ⊨ T :=
  ⟨fun φ hφ => (g.realize_sentence φ).1 (Theory.realize_sentence_of_mem T hφ)⟩
set_option linter.uppercaseLean3 false in
#align first_order.language.equiv.Theory_model FirstOrder.Language.Equiv.theory_model

theorem elementarilyEquivalent (g : M ≃[L] N) : M ≅[L] N :=
  elementarilyEquivalent_iff.2 g.realize_sentence
#align first_order.language.equiv.elementarily_equivalent FirstOrder.Language.Equiv.elementarilyEquivalent

end Equiv

namespace Relations

open BoundedFormula

variable {r : L.Relations 2}

@[simp]
theorem realize_reflexive : M ⊨ r.reflexive ↔ Reflexive fun x y : M => RelMap r ![x, y] :=
  forall_congr' fun _ => realize_rel₂
#align first_order.language.relations.realize_reflexive FirstOrder.Language.Relations.realize_reflexive

@[simp]
theorem realize_irreflexive : M ⊨ r.irreflexive ↔ Irreflexive fun x y : M => RelMap r ![x, y] :=
  forall_congr' fun _ => not_congr realize_rel₂
#align first_order.language.relations.realize_irreflexive FirstOrder.Language.Relations.realize_irreflexive

@[simp]
theorem realize_symmetric : M ⊨ r.symmetric ↔ Symmetric fun x y : M => RelMap r ![x, y] :=
  forall_congr' fun _ => forall_congr' fun _ => imp_congr realize_rel₂ realize_rel₂
#align first_order.language.relations.realize_symmetric FirstOrder.Language.Relations.realize_symmetric

@[simp]
theorem realize_antisymmetric :
    M ⊨ r.antisymmetric ↔ AntiSymmetric fun x y : M => RelMap r ![x, y] :=
  forall_congr' fun _ =>
    forall_congr' fun _ => imp_congr realize_rel₂ (imp_congr realize_rel₂ Iff.rfl)
#align first_order.language.relations.realize_antisymmetric FirstOrder.Language.Relations.realize_antisymmetric

@[simp]
theorem realize_transitive : M ⊨ r.transitive ↔ Transitive fun x y : M => RelMap r ![x, y] :=
  forall_congr' fun _ =>
    forall_congr' fun _ =>
      forall_congr' fun _ => imp_congr realize_rel₂ (imp_congr realize_rel₂ realize_rel₂)
#align first_order.language.relations.realize_transitive FirstOrder.Language.Relations.realize_transitive

@[simp]
theorem realize_total : M ⊨ r.total ↔ Total fun x y : M => RelMap r ![x, y] :=
  forall_congr' fun _ =>
    forall_congr' fun _ => realize_sup.trans (or_congr realize_rel₂ realize_rel₂)
#align first_order.language.relations.realize_total FirstOrder.Language.Relations.realize_total

end Relations

section Cardinality

variable (L)
@[simp]
theorem Sentence.realize_cardGe (n) : M ⊨ Sentence.cardGe L n ↔ ↑n ≤ #M := by
  rw [← lift_mk_fin, ← lift_le.{0}, lift_lift, lift_mk_le, Sentence.cardGe, Sentence.Realize,
    BoundedFormula.realize_exs]
  simp_rw [BoundedFormula.realize_foldr_inf]
  simp only [Function.comp_apply, List.mem_map, Prod.exists, Ne.def, List.mem_product,
    List.mem_finRange, forall_exists_index, and_imp, List.mem_filter, true_and_iff]
  refine' ⟨_, fun xs => ⟨xs.some, _⟩⟩
  · rintro ⟨xs, h⟩
    refine' ⟨⟨xs, fun i j ij => _⟩⟩
    contrapose! ij
    have hij := h _ i j (by simpa using ij) rfl
    simp only [BoundedFormula.realize_not, Term.realize, BoundedFormula.realize_bdEqual,
      Sum.elim_inr] at hij
    exact hij
  · rintro _ i j ij rfl
    simpa using ij
#align first_order.language.sentence.realize_card_ge FirstOrder.Language.Sentence.realize_cardGe

@[simp]
theorem model_infiniteTheory_iff : M ⊨ L.infiniteTheory ↔ Infinite M := by
  simp [infiniteTheory, infinite_iff, aleph0_le]
#align first_order.language.model_infinite_theory_iff FirstOrder.Language.model_infiniteTheory_iff

instance model_infiniteTheory [h : Infinite M] : M ⊨ L.infiniteTheory :=
  L.model_infiniteTheory_iff.2 h
#align first_order.language.model_infinite_theory FirstOrder.Language.model_infiniteTheory

@[simp]
theorem model_nonemptyTheory_iff : M ⊨ L.nonemptyTheory ↔ Nonempty M := by
  simp only [nonemptyTheory, Theory.model_iff, Set.mem_singleton_iff, forall_eq,
    Sentence.realize_cardGe, Nat.cast_one, one_le_iff_ne_zero, mk_ne_zero_iff]
#align first_order.language.model_nonempty_theory_iff FirstOrder.Language.model_nonemptyTheory_iff

instance model_nonempty [h : Nonempty M] : M ⊨ L.nonemptyTheory :=
  L.model_nonemptyTheory_iff.2 h
#align first_order.language.model_nonempty FirstOrder.Language.model_nonempty

theorem model_distinctConstantsTheory {M : Type w} [L[[α]].Structure M] (s : Set α) :
    M ⊨ L.distinctConstantsTheory s ↔ Set.InjOn (fun i : α => (L.con i : M)) s := by
  simp only [distinctConstantsTheory, Theory.model_iff, Set.mem_image, Set.mem_inter,
    Set.mem_prod, Set.mem_compl, Prod.exists, forall_exists_index, and_imp]
  refine' ⟨fun h a as b bs ab => _, _⟩
  · contrapose! ab
    have h' := h _ a b ⟨⟨as, bs⟩, ab⟩ rfl
    simp only [Sentence.Realize, Formula.realize_not, Formula.realize_equal,
      Term.realize_constants] at h'
    exact h'
  · rintro h φ a b ⟨⟨as, bs⟩, ab⟩ rfl
    simp only [Sentence.Realize, Formula.realize_not, Formula.realize_equal, Term.realize_constants]
    exact fun contra => ab (h as bs contra)
#align first_order.language.model_distinct_constants_theory FirstOrder.Language.model_distinctConstantsTheory

theorem card_le_of_model_distinctConstantsTheory (s : Set α) (M : Type w) [L[[α]].Structure M]
    [h : M ⊨ L.distinctConstantsTheory s] : Cardinal.lift.{w} #s ≤ Cardinal.lift.{u'} #M :=
  lift_mk_le'.2 ⟨⟨_, Set.injOn_iff_injective.1 ((L.model_distinctConstantsTheory s).1 h)⟩⟩
#align first_order.language.card_le_of_model_distinct_constants_theory FirstOrder.Language.card_le_of_model_distinctConstantsTheory

end Cardinality

namespace ElementarilyEquivalent

@[symm]
nonrec theorem symm (h : M ≅[L] N) : N ≅[L] M :=
  h.symm
#align first_order.language.elementarily_equivalent.symm FirstOrder.Language.ElementarilyEquivalent.symm

@[trans]
nonrec theorem trans (MN : M ≅[L] N) (NP : N ≅[L] P) : M ≅[L] P :=
  MN.trans NP
#align first_order.language.elementarily_equivalent.trans FirstOrder.Language.ElementarilyEquivalent.trans

theorem completeTheory_eq (h : M ≅[L] N) : L.completeTheory M = L.completeTheory N :=
  h
#align first_order.language.elementarily_equivalent.complete_theory_eq FirstOrder.Language.ElementarilyEquivalent.completeTheory_eq

theorem realize_sentence (h : M ≅[L] N) (φ : L.Sentence) : M ⊨ φ ↔ N ⊨ φ :=
  (elementarilyEquivalent_iff.1 h) φ
#align first_order.language.elementarily_equivalent.realize_sentence FirstOrder.Language.ElementarilyEquivalent.realize_sentence

theorem theory_model_iff (h : M ≅[L] N) : M ⊨ T ↔ N ⊨ T := by
  rw [Theory.model_iff_subset_completeTheory, Theory.model_iff_subset_completeTheory,
    h.completeTheory_eq]
set_option linter.uppercaseLean3 false in
#align first_order.language.elementarily_equivalent.Theory_model_iff FirstOrder.Language.ElementarilyEquivalent.theory_model_iff

theorem theory_model [MT : M ⊨ T] (h : M ≅[L] N) : N ⊨ T :=
  h.theory_model_iff.1 MT
set_option linter.uppercaseLean3 false in
#align first_order.language.elementarily_equivalent.Theory_model FirstOrder.Language.ElementarilyEquivalent.theory_model

theorem nonempty_iff (h : M ≅[L] N) : Nonempty M ↔ Nonempty N :=
  (model_nonemptyTheory_iff L).symm.trans (h.theory_model_iff.trans (model_nonemptyTheory_iff L))
#align first_order.language.elementarily_equivalent.nonempty_iff FirstOrder.Language.ElementarilyEquivalent.nonempty_iff

theorem nonempty [Mn : Nonempty M] (h : M ≅[L] N) : Nonempty N :=
  h.nonempty_iff.1 Mn
#align first_order.language.elementarily_equivalent.nonempty FirstOrder.Language.ElementarilyEquivalent.nonempty

theorem infinite_iff (h : M ≅[L] N) : Infinite M ↔ Infinite N :=
  (model_infiniteTheory_iff L).symm.trans (h.theory_model_iff.trans (model_infiniteTheory_iff L))
#align first_order.language.elementarily_equivalent.infinite_iff FirstOrder.Language.ElementarilyEquivalent.infinite_iff

theorem infinite [Mi : Infinite M] (h : M ≅[L] N) : Infinite N :=
  h.infinite_iff.1 Mi
#align first_order.language.elementarily_equivalent.infinite FirstOrder.Language.ElementarilyEquivalent.infinite

end ElementarilyEquivalent

end Language

end FirstOrder<|MERGE_RESOLUTION|>--- conflicted
+++ resolved
@@ -676,12 +676,8 @@
 theorem realize_relabel_sum_inr (φ : L.Formula (Fin n)) {v : Empty → M} {x : Fin n → M} :
     (BoundedFormula.relabel Sum.inr φ).Realize v x ↔ φ.Realize x := by
   rw [BoundedFormula.realize_relabel, Formula.Realize, Sum.elim_comp_inr, Fin.castAdd_zero,
-<<<<<<< HEAD
-    cast_refl, Function.comp.right_id, Subsingleton.elim (x ∘ (natAdd n : Fin 0 → Fin n)) default]
-=======
     cast_refl, Function.comp.right_id,
     Subsingleton.elim (x ∘ (natAdd n : Fin 0 → Fin n)) default]
->>>>>>> 2bf4b7ef
 #align first_order.language.formula.realize_relabel_sum_inr FirstOrder.Language.Formula.realize_relabel_sum_inr
 
 @[simp]
