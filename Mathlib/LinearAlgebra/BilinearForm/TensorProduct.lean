/-
Copyright (c) 2023 Eric Wieser. All rights reserved.
Released under Apache 2.0 license as described in the file LICENSE.
Authors: Eric Wieser
-/
import Mathlib.LinearAlgebra.BilinearForm
import Mathlib.LinearAlgebra.TensorProduct
import Mathlib.LinearAlgebra.TensorProduct.Tower

#align_import linear_algebra.bilinear_form.tensor_product from "leanprover-community/mathlib"@"f0c8bf9245297a541f468be517f1bde6195105e9"

/-!
# The bilinear form on a tensor product

## Main definitions

* `BilinForm.tensorDistrib (B₁ ⊗ₜ B₂)`: the bilinear form on `M₁ ⊗ M₂` constructed by applying
  `B₁` on `M₁` and `B₂` on `M₂`.
* `BilinForm.tensorDistribEquiv`: `BilinForm.tensorDistrib` as an equivalence on finite free
  modules.

-/


universe u v w uι uR uA uM₁ uM₂

<<<<<<< HEAD
variable {ι : Type _} {R : Type uR} {A : Type uA} {M₁ : Type uM₁} {M₂ : Type uM₂}
=======
variable {ι : Type*} {R : Type*} {M₁ M₂ : Type*}
>>>>>>> 96a37689

open TensorProduct

namespace BilinForm

section CommSemiring
variable [CommSemiring R] [CommSemiring A]
variable [AddCommMonoid M₁] [AddCommMonoid M₂]
variable [Algebra R A] [Module R M₁] [Module A M₁]
variable [SMulCommClass R A M₁] [SMulCommClass A R M₁] [IsScalarTower R A M₁]
variable [Module R M₂]

/-- The tensor product of two bilinear forms injects into bilinear forms on tensor products.

Note this is heterobasic; the bilinear form on the left can take values in a larger ring than
the one on the right. -/
def tensorDistrib : BilinForm A M₁ ⊗[R] BilinForm R M₂ →ₗ[A] BilinForm A (M₁ ⊗[R] M₂) :=
  ((TensorProduct.AlgebraTensorModule.tensorTensorTensorComm R A M₁ M₂ M₁ M₂).dualMap
    ≪≫ₗ (TensorProduct.lift.equiv A (M₁ ⊗[R] M₂) (M₁ ⊗[R] M₂) A).symm
    ≪≫ₗ LinearMap.toBilin).toLinearMap
  ∘ₗ TensorProduct.AlgebraTensorModule.dualDistrib R _ _ _
  ∘ₗ (TensorProduct.AlgebraTensorModule.congr
    (BilinForm.toLin ≪≫ₗ TensorProduct.lift.equiv A _ _ _)
    (BilinForm.toLin ≪≫ₗ TensorProduct.lift.equiv R _ _ _)).toLinearMap
#align bilin_form.tensor_distrib BilinForm.tensorDistrib

-- TODO: make the RHS `MulOpposite.op (B₂ m₂ m₂') • B₁ m₁ m₁'` so that this has a nicer defeq for
-- `R = A` of `B₁ m₁ m₁' * B₂ m₂ m₂'`, as it did before the generalization in #6306.
@[simp]
theorem tensorDistrib_tmul (B₁ : BilinForm A M₁) (B₂ : BilinForm R M₂) (m₁ : M₁) (m₂ : M₂)
    (m₁' : M₁) (m₂' : M₂) :
    tensorDistrib (A := A) (B₁ ⊗ₜ B₂) (m₁ ⊗ₜ m₂) (m₁' ⊗ₜ m₂')
      = B₂ m₂ m₂' • B₁ m₁ m₁' :=
  rfl
#align bilin_form.tensor_distrib_tmul BilinForm.tensorDistrib_tmulₓ

/-- The tensor product of two bilinear forms, a shorthand for dot notation. -/
@[reducible]
protected def tmul (B₁ : BilinForm A M₁) (B₂ : BilinForm R M₂) : BilinForm A (M₁ ⊗[R] M₂) :=
  tensorDistrib (A := A) (B₁ ⊗ₜ[R] B₂)
#align bilin_form.tmul BilinForm.tmul

/-- The base change of a bilinear form. -/
protected def baseChange (B : BilinForm R M₂) : BilinForm A (A ⊗[R] M₂) :=
  BilinForm.tmul (R := R) (A := A) (M₁ := A) (M₂ := M₂) (LinearMap.toBilin <| LinearMap.mul A A) B

@[simp]
theorem baseChange_tmul (B₂ : BilinForm R M₂) (a : A) (m₂ : M₂)
    (a' : A) (m₂' : M₂) :
    B₂.baseChange (a ⊗ₜ m₂) (a' ⊗ₜ m₂') = (B₂ m₂ m₂') • (a * a') :=
  rfl

end CommSemiring

section CommRing

variable [CommRing R]

variable [AddCommGroup M₁] [AddCommGroup M₂]

variable [Module R M₁] [Module R M₂]

variable [Module.Free R M₁] [Module.Finite R M₁]

variable [Module.Free R M₂] [Module.Finite R M₂]

variable [Nontrivial R]

/-- `tensorDistrib` as an equivalence. -/
noncomputable def tensorDistribEquiv :
    BilinForm R M₁ ⊗[R] BilinForm R M₂ ≃ₗ[R] BilinForm R (M₁ ⊗[R] M₂) :=
  -- the same `LinearEquiv`s as from `tensorDistrib`,
  -- but with the inner linear map also as an equiv
  TensorProduct.congr (BilinForm.toLin ≪≫ₗ TensorProduct.lift.equiv R _ _ _)
    (BilinForm.toLin ≪≫ₗ TensorProduct.lift.equiv R _ _ _) ≪≫ₗ
  TensorProduct.dualDistribEquiv R (M₁ ⊗ M₁) (M₂ ⊗ M₂) ≪≫ₗ
  (TensorProduct.tensorTensorTensorComm R _ _ _ _).dualMap ≪≫ₗ
  (TensorProduct.lift.equiv R _ _ _).symm ≪≫ₗ LinearMap.toBilin
#align bilin_form.tensor_distrib_equiv BilinForm.tensorDistribEquiv

-- this is a dsimp lemma
@[simp, nolint simpNF]
theorem tensorDistribEquiv_tmul (B₁ : BilinForm R M₁) (B₂ : BilinForm R M₂) (m₁ : M₁) (m₂ : M₂)
    (m₁' : M₁) (m₂' : M₂) :
    tensorDistribEquiv (R := R) (M₁ := M₁) (M₂ := M₂) (B₁ ⊗ₜ[R] B₂) (m₁ ⊗ₜ m₂) (m₁' ⊗ₜ m₂')
      = B₁ m₁ m₁' * B₂ m₂ m₂' :=
  rfl

variable (R M₁ M₂) in
-- TODO: make this `rfl`
@[simp]
theorem tensorDistribEquiv_toLinearMap :
    (tensorDistribEquiv (R := R) (M₁ := M₁) (M₂ := M₂)).toLinearMap = tensorDistrib (A := R) := by
  ext B₁ B₂ : 3
  apply toLin.injective
  ext
  exact mul_comm _ _

@[simp]
theorem tensorDistribEquiv_apply (B : BilinForm R M₁ ⊗ BilinForm R M₂) :
    tensorDistribEquiv (R := R) (M₁ := M₁) (M₂ := M₂) B = tensorDistrib (A := R) B :=
  FunLike.congr_fun (tensorDistribEquiv_toLinearMap R M₁ M₂) B
#align bilin_form.tensor_distrib_equiv_apply BilinForm.tensorDistribEquiv_apply

end CommRing

end BilinForm<|MERGE_RESOLUTION|>--- conflicted
+++ resolved
@@ -24,11 +24,7 @@
 
 universe u v w uι uR uA uM₁ uM₂
 
-<<<<<<< HEAD
-variable {ι : Type _} {R : Type uR} {A : Type uA} {M₁ : Type uM₁} {M₂ : Type uM₂}
-=======
-variable {ι : Type*} {R : Type*} {M₁ M₂ : Type*}
->>>>>>> 96a37689
+variable {ι : Type uι} {R : Type uR} {A : Type uA} {M₁ : Type uM₁} {M₂ : Type uM₂}
 
 open TensorProduct
 
