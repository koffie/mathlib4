/-
Copyright (c) 2018 Kenny Lau. All rights reserved.
Released under Apache 2.0 license as described in the file LICENSE.
Authors: Kenny Lau, Mario Carneiro
-/
import Mathlib.GroupTheory.Congruence
import Mathlib.Algebra.Module.Submodule.Bilinear

#align_import linear_algebra.tensor_product from "leanprover-community/mathlib"@"88fcdc3da43943f5b01925deddaa5bf0c0e85e4e"

/-!
# Tensor product of modules over commutative semirings.

This file constructs the tensor product of modules over commutative semirings. Given a semiring
`R` and modules over it `M` and `N`, the standard construction of the tensor product is
`TensorProduct R M N`. It is also a module over `R`.

It comes with a canonical bilinear map `M → N → TensorProduct R M N`.

Given any bilinear map `M → N → P`, there is a unique linear map `TensorProduct R M N → P` whose
composition with the canonical bilinear map `M → N → TensorProduct R M N` is the given bilinear
map `M → N → P`.

We start by proving basic lemmas about bilinear maps.

## Notations

This file uses the localized notation `M ⊗ N` and `M ⊗[R] N` for `TensorProduct R M N`, as well
as `m ⊗ₜ n` and `m ⊗ₜ[R] n` for `TensorProduct.tmul R m n`.

## Tags

bilinear, tensor, tensor product
-/


section Semiring

variable {R : Type _} [CommSemiring R]
variable {R' : Type _} [Monoid R']
variable {R'' : Type _} [Semiring R'']
variable {M : Type _} {N : Type _} {P : Type _} {Q : Type _} {S : Type _}
variable [AddCommMonoid M] [AddCommMonoid N] [AddCommMonoid P] [AddCommMonoid Q] [AddCommMonoid S]
variable [Module R M] [Module R N] [Module R P] [Module R Q] [Module R S]
variable [DistribMulAction R' M]
variable [Module R'' M]
variable (M N)

namespace TensorProduct

section

variable (R)

/-- The relation on `FreeAddMonoid (M × N)` that generates a congruence whose quotient is
the tensor product. -/
inductive Eqv : FreeAddMonoid (M × N) → FreeAddMonoid (M × N) → Prop
  | of_zero_left : ∀ n : N, Eqv (.of (0, n)) 0
  | of_zero_right : ∀ m : M, Eqv (.of (m, 0)) 0
  | of_add_left : ∀ (m₁ m₂ : M) (n : N), Eqv (.of (m₁, n) + .of (m₂, n)) (.of (m₁ + m₂, n))
  | of_add_right : ∀ (m : M) (n₁ n₂ : N), Eqv (.of (m, n₁) + .of (m, n₂)) (.of (m, n₁ + n₂))
  | of_smul : ∀ (r : R) (m : M) (n : N), Eqv (.of (r • m, n)) (.of (m, r • n))
  | add_comm : ∀ x y, Eqv (x + y) (y + x)
#align tensor_product.eqv TensorProduct.Eqv

end

end TensorProduct

variable (R)

/-- The tensor product of two modules `M` and `N` over the same commutative semiring `R`.
The localized notations are `M ⊗ N` and `M ⊗[R] N`, accessed by `open scoped TensorProduct`. -/
def TensorProduct : Type _ :=
  (addConGen (TensorProduct.Eqv R M N)).Quotient
#align tensor_product TensorProduct

variable {R}

set_option quotPrecheck false in
scoped[TensorProduct] infixl:100 " ⊗ " => TensorProduct _

scoped[TensorProduct] notation:100 M " ⊗[" R "] " N:100 => TensorProduct R M N

namespace TensorProduct

section Module

-- porting note: This is added as a local instance for `SMul.aux`.
-- For some reason type-class inference in Lean 3 unfolded this definition.
def addMonoid : AddMonoid (M ⊗[R] N) :=
  { (addConGen (TensorProduct.Eqv R M N)).addMonoid with }

instance addZeroClass : AddZeroClass (M ⊗[R] N) :=
  { (addConGen (TensorProduct.Eqv R M N)).addMonoid with }

instance addCommSemigroup : AddCommSemigroup (M ⊗[R] N) :=
  { (addConGen (TensorProduct.Eqv R M N)).addMonoid with
    add_comm := fun x y =>
      AddCon.induction_on₂ x y fun _ _ =>
        Quotient.sound' <| AddConGen.Rel.of _ _ <| Eqv.add_comm _ _ }

instance : Inhabited (M ⊗[R] N) :=
  ⟨0⟩

variable (R) {M N}

/-- The canonical function `M → N → M ⊗ N`. The localized notations are `m ⊗ₜ n` and `m ⊗ₜ[R] n`,
accessed by `open scoped TensorProduct`. -/
def tmul (m : M) (n : N) : M ⊗[R] N :=
  AddCon.mk' _ <| FreeAddMonoid.of (m, n)
#align tensor_product.tmul TensorProduct.tmul

variable {R}

infixl:100 " ⊗ₜ " => tmul _

notation:100 x " ⊗ₜ[" R "] " y:100 => tmul R x y

-- porting note: make the arguments of induction_on explicit
@[elab_as_elim]
protected theorem induction_on {C : M ⊗[R] N → Prop} (z : M ⊗[R] N) (C0 : C 0)
    (C1 : ∀ x y, C <| x ⊗ₜ[R] y) (Cp : ∀ x y, C x → C y → C (x + y)) : C z :=
  AddCon.induction_on z fun x =>
    FreeAddMonoid.recOn x C0 fun ⟨m, n⟩ y ih => by
      rw [AddCon.coe_add]
      exact Cp _ _ (C1 ..) ih
#align tensor_product.induction_on TensorProduct.induction_on

variable (M)

@[simp]
theorem zero_tmul (n : N) : (0 : M) ⊗ₜ[R] n = 0 :=
  Quotient.sound' <| AddConGen.Rel.of _ _ <| Eqv.of_zero_left _
#align tensor_product.zero_tmul TensorProduct.zero_tmul

variable {M}

theorem add_tmul (m₁ m₂ : M) (n : N) : (m₁ + m₂) ⊗ₜ n = m₁ ⊗ₜ n + m₂ ⊗ₜ[R] n :=
  Eq.symm <| Quotient.sound' <| AddConGen.Rel.of _ _ <| Eqv.of_add_left _ _ _
#align tensor_product.add_tmul TensorProduct.add_tmul

variable (N)

@[simp]
theorem tmul_zero (m : M) : m ⊗ₜ[R] (0 : N) = 0 :=
  Quotient.sound' <| AddConGen.Rel.of _ _ <| Eqv.of_zero_right _
#align tensor_product.tmul_zero TensorProduct.tmul_zero

variable {N}

theorem tmul_add (m : M) (n₁ n₂ : N) : m ⊗ₜ (n₁ + n₂) = m ⊗ₜ n₁ + m ⊗ₜ[R] n₂ :=
  Eq.symm <| Quotient.sound' <| AddConGen.Rel.of _ _ <| Eqv.of_add_right _ _ _
#align tensor_product.tmul_add TensorProduct.tmul_add

section

variable (R R' M N)

/-- A typeclass for `SMul` structures which can be moved across a tensor product.

This typeclass is generated automatically from an `IsScalarTower` instance, but exists so that
we can also add an instance for `AddCommGroup.intModule`, allowing `z •` to be moved even if
`R` does not support negation.

Note that `Module R' (M ⊗[R] N)` is available even without this typeclass on `R'`; it's only
needed if `TensorProduct.smul_tmul`, `TensorProduct.smul_tmul'`, or `TensorProduct.tmul_smul` is
used.
-/
class CompatibleSMul [DistribMulAction R' N] where
  smul_tmul : ∀ (r : R') (m : M) (n : N), (r • m) ⊗ₜ n = m ⊗ₜ[R] (r • n)
#align tensor_product.compatible_smul TensorProduct.CompatibleSMul

end

/-- Note that this provides the default `compatible_smul R R M N` instance through
`IsScalarTower.left`. -/
instance (priority := 100) CompatibleSMul.isScalarTower [SMul R' R] [IsScalarTower R' R M]
    [DistribMulAction R' N] [IsScalarTower R' R N] : CompatibleSMul R R' M N :=
  ⟨fun r m n => by
    conv_lhs => rw [← one_smul R m]
    conv_rhs => rw [← one_smul R n]
    rw [← smul_assoc, ← smul_assoc]
    exact Quotient.sound' <| AddConGen.Rel.of _ _ <| Eqv.of_smul _ _ _⟩
#align tensor_product.compatible_smul.is_scalar_tower TensorProduct.CompatibleSMul.isScalarTower

/-- `smul` can be moved from one side of the product to the other .-/
theorem smul_tmul [DistribMulAction R' N] [CompatibleSMul R R' M N] (r : R') (m : M) (n : N) :
    (r • m) ⊗ₜ n = m ⊗ₜ[R] (r • n) :=
  CompatibleSMul.smul_tmul _ _ _
#align tensor_product.smul_tmul TensorProduct.smul_tmul

attribute [local instance] addMonoid
/-- Auxiliary function to defining scalar multiplication on tensor product. -/
def SMul.aux {R' : Type _} [SMul R' M] (r : R') : FreeAddMonoid (M × N) →+ M ⊗[R] N :=
  FreeAddMonoid.lift fun p : M × N => (r • p.1) ⊗ₜ p.2
#align tensor_product.smul.aux TensorProduct.SMul.aux
attribute [-instance] addMonoid

theorem SMul.aux_of {R' : Type _} [SMul R' M] (r : R') (m : M) (n : N) :
    SMul.aux r (.of (m, n)) = (r • m) ⊗ₜ[R] n :=
  rfl
#align tensor_product.smul.aux_of TensorProduct.SMul.aux_of

variable [SMulCommClass R R' M] [SMulCommClass R R'' M]

/-- Given two modules over a commutative semiring `R`, if one of the factors carries a
(distributive) action of a second type of scalars `R'`, which commutes with the action of `R`, then
the tensor product (over `R`) carries an action of `R'`.

This instance defines this `R'` action in the case that it is the left module which has the `R'`
action. Two natural ways in which this situation arises are:
 * Extension of scalars
 * A tensor product of a group representation with a module not carrying an action

Note that in the special case that `R = R'`, since `R` is commutative, we just get the usual scalar
action on a tensor product of two modules. This special case is important enough that, for
performance reasons, we define it explicitly below. -/
instance leftHasSMul : SMul R' (M ⊗[R] N) :=
  ⟨fun r =>
    (addConGen (TensorProduct.Eqv R M N)).lift (SMul.aux r : _ →+ M ⊗[R] N) <|
      AddCon.addConGen_le fun x y hxy =>
        match x, y, hxy with
        | _, _, .of_zero_left n =>
          (AddCon.ker_rel _).2 <| by simp_rw [map_zero, SMul.aux_of, smul_zero, zero_tmul]
        | _, _, .of_zero_right m =>
          (AddCon.ker_rel _).2 <| by simp_rw [map_zero, SMul.aux_of, tmul_zero]
        | _, _, .of_add_left m₁ m₂ n =>
          (AddCon.ker_rel _).2 <| by simp_rw [map_add, SMul.aux_of, smul_add, add_tmul]
        | _, _, .of_add_right m n₁ n₂ =>
          (AddCon.ker_rel _).2 <| by simp_rw [map_add, SMul.aux_of, tmul_add]
        | _, _, .of_smul s m n =>
          (AddCon.ker_rel _).2 <| by rw [SMul.aux_of, SMul.aux_of, ← smul_comm, smul_tmul]
        | _, _, .add_comm x y =>
          (AddCon.ker_rel _).2 <| by simp_rw [map_add, add_comm]⟩
#align tensor_product.left_has_smul TensorProduct.leftHasSMul

instance : SMul R (M ⊗[R] N) :=
  TensorProduct.leftHasSMul

protected theorem smul_zero (r : R') : r • (0 : M ⊗[R] N) = 0 :=
  AddMonoidHom.map_zero _
#align tensor_product.smul_zero TensorProduct.smul_zero

protected theorem smul_add (r : R') (x y : M ⊗[R] N) : r • (x + y) = r • x + r • y :=
  AddMonoidHom.map_add _ _ _
#align tensor_product.smul_add TensorProduct.smul_add

protected theorem zero_smul (x : M ⊗[R] N) : (0 : R'') • x = 0 :=
  have : ∀ (r : R'') (m : M) (n : N), r • m ⊗ₜ[R] n = (r • m) ⊗ₜ n := fun _ _ _ => rfl
  x.induction_on (by rw [TensorProduct.smul_zero])
    (fun m n => by rw [this, zero_smul, zero_tmul]) fun x y ihx ihy => by
    rw [TensorProduct.smul_add, ihx, ihy, add_zero]
#align tensor_product.zero_smul TensorProduct.zero_smul

protected theorem one_smul (x : M ⊗[R] N) : (1 : R') • x = x :=
  have : ∀ (r : R') (m : M) (n : N), r • m ⊗ₜ[R] n = (r • m) ⊗ₜ n := fun _ _ _ => rfl
  x.induction_on (by rw [TensorProduct.smul_zero])
    (fun m n => by rw [this, one_smul])
    fun x y ihx ihy => by rw [TensorProduct.smul_add, ihx, ihy]
#align tensor_product.one_smul TensorProduct.one_smul

protected theorem add_smul (r s : R'') (x : M ⊗[R] N) : (r + s) • x = r • x + s • x :=
  have : ∀ (r : R'') (m : M) (n : N), r • m ⊗ₜ[R] n = (r • m) ⊗ₜ n := fun _ _ _ => rfl
  x.induction_on (by simp_rw [TensorProduct.smul_zero, add_zero])
    (fun m n => by simp_rw [this, add_smul, add_tmul]) fun x y ihx ihy => by
    simp_rw [TensorProduct.smul_add]
    rw [ihx, ihy, add_add_add_comm]
#align tensor_product.add_smul TensorProduct.add_smul

instance addCommMonoid : AddCommMonoid (M ⊗[R] N) :=
  { TensorProduct.addCommSemigroup _ _,
    TensorProduct.addZeroClass _ _ with
    nsmul := fun n v => n • v
    nsmul_zero := by simp [TensorProduct.zero_smul]
    nsmul_succ := by simp only [TensorProduct.one_smul, TensorProduct.add_smul, add_comm,
      forall_const] }

instance leftDistribMulAction : DistribMulAction R' (M ⊗[R] N) :=
  have : ∀ (r : R') (m : M) (n : N), r • m ⊗ₜ[R] n = (r • m) ⊗ₜ n := fun _ _ _ => rfl
  { smul := (· • ·)
    smul_add := fun r x y => TensorProduct.smul_add r x y
    mul_smul := fun r s x =>
      x.induction_on (by simp_rw [TensorProduct.smul_zero])
        (fun m n => by simp_rw [this, mul_smul]) fun x y ihx ihy => by
        simp_rw [TensorProduct.smul_add]
        rw [ihx, ihy]
    one_smul := TensorProduct.one_smul
    smul_zero := TensorProduct.smul_zero }
#align tensor_product.left_distrib_mul_action TensorProduct.leftDistribMulAction

instance : DistribMulAction R (M ⊗[R] N) :=
  TensorProduct.leftDistribMulAction

theorem smul_tmul' (r : R') (m : M) (n : N) : r • m ⊗ₜ[R] n = (r • m) ⊗ₜ n :=
  rfl
#align tensor_product.smul_tmul' TensorProduct.smul_tmul'

@[simp]
theorem tmul_smul [DistribMulAction R' N] [CompatibleSMul R R' M N] (r : R') (x : M) (y : N) :
    x ⊗ₜ (r • y) = r • x ⊗ₜ[R] y :=
  (smul_tmul _ _ _).symm
#align tensor_product.tmul_smul TensorProduct.tmul_smul

theorem smul_tmul_smul (r s : R) (m : M) (n : N) : (r • m) ⊗ₜ[R] (s • n) = (r * s) • m ⊗ₜ[R] n := by
  simp_rw [smul_tmul, tmul_smul, mul_smul]
#align tensor_product.smul_tmul_smul TensorProduct.smul_tmul_smul

instance leftModule : Module R'' (M ⊗[R] N) :=
  { TensorProduct.leftDistribMulAction with
    smul := (· • ·)
    add_smul := TensorProduct.add_smul
    zero_smul := TensorProduct.zero_smul }
#align tensor_product.left_module TensorProduct.leftModule

instance : Module R (M ⊗[R] N) :=
  TensorProduct.leftModule

instance [Module R''ᵐᵒᵖ M] [IsCentralScalar R'' M] : IsCentralScalar R'' (M ⊗[R] N) where
  op_smul_eq_smul r x :=
    x.induction_on (by rw [smul_zero, smul_zero])
      (fun x y => by rw [smul_tmul', smul_tmul', op_smul_eq_smul]) fun x y hx hy => by
      rw [smul_add, smul_add, hx, hy]

section

-- Like `R'`, `R'₂` provides a `DistribMulAction R'₂ (M ⊗[R] N)`
variable {R'₂ : Type _} [Monoid R'₂] [DistribMulAction R'₂ M]
variable [SMulCommClass R R'₂ M]

/-- `SMulCommClass R' R'₂ M` implies `SMulCommClass R' R'₂ (M ⊗[R] N)` -/
<<<<<<< HEAD
instance smulCommClass_left [SMulCommClass R' R'₂ M] : SMulCommClass R' R'₂ (M ⊗[R] N) :=
{ smul_comm := fun r' r'₂ x => TensorProduct.induction_on x
    (by simp_rw [TensorProduct.smul_zero])
    (fun m n => by simp_rw [smul_tmul', smul_comm])
    (fun x y ihx ihy => by simp_rw [TensorProduct.smul_add]; rw [ihx, ihy]) }
-- TODO: add once https://github.com/leanprover-community/mathlib/pull/19143 is merged
-- #align tensor_product.smul_comm_class_left TensorProduct.smulCommClass_left
=======
instance smulCommClass_left [SMulCommClass R' R'₂ M] : SMulCommClass R' R'₂ (M ⊗[R] N) where
  smul_comm r' r'₂ x :=
    TensorProduct.induction_on x (by simp_rw [TensorProduct.smul_zero])
      (fun m n => by simp_rw [smul_tmul', smul_comm]) fun x y ihx ihy => by
      simp_rw [TensorProduct.smul_add]; rw [ihx, ihy]
#align tensor_product.smul_comm_class_left TensorProduct.smulCommClass_left
>>>>>>> 00269a6f

variable [SMul R'₂ R']

/-- `IsScalarTower R'₂ R' M` implies `IsScalarTower R'₂ R' (M ⊗[R] N)` -/
instance isScalarTower_left [IsScalarTower R'₂ R' M] : IsScalarTower R'₂ R' (M ⊗[R] N) :=
  ⟨fun s r x =>
    x.induction_on (by simp)
      (fun m n => by rw [smul_tmul', smul_tmul', smul_tmul', smul_assoc]) fun x y ihx ihy => by
      rw [smul_add, smul_add, smul_add, ihx, ihy]⟩
#align tensor_product.is_scalar_tower_left TensorProduct.isScalarTower_left

variable [DistribMulAction R'₂ N] [DistribMulAction R' N]
variable [CompatibleSMul R R'₂ M N] [CompatibleSMul R R' M N]

/-- `IsScalarTower R'₂ R' N` implies `IsScalarTower R'₂ R' (M ⊗[R] N)` -/
instance isScalarTower_right [IsScalarTower R'₂ R' N] : IsScalarTower R'₂ R' (M ⊗[R] N) :=
  ⟨fun s r x =>
    x.induction_on (by simp)
      (fun m n => by rw [← tmul_smul, ← tmul_smul, ← tmul_smul, smul_assoc]) fun x y ihx ihy => by
      rw [smul_add, smul_add, smul_add, ihx, ihy]⟩
#align tensor_product.is_scalar_tower_right TensorProduct.isScalarTower_right

end

/-- A short-cut instance for the common case, where the requirements for the `compatible_smul`
instances are sufficient. -/
instance isScalarTower [SMul R' R] [IsScalarTower R' R M] : IsScalarTower R' R (M ⊗[R] N) :=
  TensorProduct.isScalarTower_left
#align tensor_product.is_scalar_tower TensorProduct.isScalarTower

-- or right
variable (R M N)

/-- The canonical bilinear map `M → N → M ⊗[R] N`. -/
def mk : M →ₗ[R] N →ₗ[R] M ⊗[R] N :=
  LinearMap.mk₂ R (· ⊗ₜ ·) add_tmul (fun c m n => by simp_rw [smul_tmul, tmul_smul])
    tmul_add tmul_smul
#align tensor_product.mk TensorProduct.mk

variable {R M N}

@[simp]
theorem mk_apply (m : M) (n : N) : mk R M N m n = m ⊗ₜ n :=
  rfl
#align tensor_product.mk_apply TensorProduct.mk_apply

theorem ite_tmul (x₁ : M) (x₂ : N) (P : Prop) [Decidable P] :
    (if P then x₁ else 0) ⊗ₜ[R] x₂ = if P then x₁ ⊗ₜ x₂ else 0 := by split_ifs <;> simp
#align tensor_product.ite_tmul TensorProduct.ite_tmul

theorem tmul_ite (x₁ : M) (x₂ : N) (P : Prop) [Decidable P] :
    (x₁ ⊗ₜ[R] if P then x₂ else 0) = if P then x₁ ⊗ₜ x₂ else 0 := by split_ifs <;> simp
#align tensor_product.tmul_ite TensorProduct.tmul_ite

section

open BigOperators

theorem sum_tmul {α : Type _} (s : Finset α) (m : α → M) (n : N) :
    (∑ a in s, m a) ⊗ₜ[R] n = ∑ a in s, m a ⊗ₜ[R] n := by
  classical
    induction' s using Finset.induction with a s has ih h
    · simp
    · simp [Finset.sum_insert has, add_tmul, ih]
#align tensor_product.sum_tmul TensorProduct.sum_tmul

theorem tmul_sum (m : M) {α : Type _} (s : Finset α) (n : α → N) :
    (m ⊗ₜ[R] ∑ a in s, n a) = ∑ a in s, m ⊗ₜ[R] n a := by
  classical
    induction' s using Finset.induction with a s has ih h
    · simp
    · simp [Finset.sum_insert has, tmul_add, ih]
#align tensor_product.tmul_sum TensorProduct.tmul_sum

end

variable (R M N)

/-- The simple (aka pure) elements span the tensor product. -/
theorem span_tmul_eq_top : Submodule.span R { t : M ⊗[R] N | ∃ m n, m ⊗ₜ n = t } = ⊤ := by
  ext t; simp only [Submodule.mem_top, iff_true_iff]
  refine t.induction_on ?_ ?_ ?_
  · exact Submodule.zero_mem _
  · intro m n
    apply Submodule.subset_span
    use m, n
  · intro t₁ t₂ ht₁ ht₂
    exact Submodule.add_mem _ ht₁ ht₂
#align tensor_product.span_tmul_eq_top TensorProduct.span_tmul_eq_top

@[simp]
theorem map₂_mk_top_top_eq_top : Submodule.map₂ (mk R M N) ⊤ ⊤ = ⊤ := by
  rw [← top_le_iff, ← span_tmul_eq_top, Submodule.map₂_eq_span_image2]
  exact Submodule.span_mono fun _ ⟨m, n, h⟩ => ⟨m, n, trivial, trivial, h⟩
#align tensor_product.map₂_mk_top_top_eq_top TensorProduct.map₂_mk_top_top_eq_top

end Module

section UMP

variable {M N}
variable (f : M →ₗ[R] N →ₗ[R] P)

/-- Auxiliary function to constructing a linear map `M ⊗ N → P` given a bilinear map `M → N → P`
with the property that its composition with the canonical bilinear map `M → N → M ⊗ N` is
the given bilinear map `M → N → P`. -/
def liftAux : M ⊗[R] N →+ P :=
  (addConGen (TensorProduct.Eqv R M N)).lift (FreeAddMonoid.lift fun p : M × N => f p.1 p.2) <|
    AddCon.addConGen_le fun x y hxy =>
      match x, y, hxy with
      | _, _, Eqv.of_zero_left n =>
        (AddCon.ker_rel _).2 <| by simp_rw [map_zero, FreeAddMonoid.lift_eval_of, f.map_zero₂]
      | _, _, Eqv.of_zero_right m =>
        (AddCon.ker_rel _).2 <| by simp_rw [map_zero, FreeAddMonoid.lift_eval_of, (f m).map_zero]
      | _, _, Eqv.of_add_left m₁ m₂ n =>
        (AddCon.ker_rel _).2 <| by simp_rw [map_add, FreeAddMonoid.lift_eval_of, f.map_add₂]
      | _, _, Eqv.of_add_right m n₁ n₂ =>
        (AddCon.ker_rel _).2 <| by simp_rw [map_add, FreeAddMonoid.lift_eval_of, (f m).map_add]
      | _, _, Eqv.of_smul r m n =>
        (AddCon.ker_rel _).2 <| by simp_rw [FreeAddMonoid.lift_eval_of, f.map_smul₂, (f m).map_smul]
      | _, _, Eqv.add_comm x y =>
        (AddCon.ker_rel _).2 <| by simp_rw [map_add, add_comm]
#align tensor_product.lift_aux TensorProduct.liftAux

theorem liftAux_tmul (m n) : liftAux f (m ⊗ₜ n) = f m n :=
  rfl
#align tensor_product.lift_aux_tmul TensorProduct.liftAux_tmul

variable {f}

@[simp]
theorem liftAux.smul (r : R) (x) : liftAux f (r • x) = r • liftAux f x :=
  TensorProduct.induction_on x (smul_zero _).symm
    (fun p q => by simp_rw [← tmul_smul, liftAux_tmul, (f p).map_smul])
    fun p q ih1 ih2 => by simp_rw [smul_add, (liftAux f).map_add, ih1, ih2, smul_add]
#align tensor_product.lift_aux.smul TensorProduct.liftAux.smul

variable (f)

/-- Constructing a linear map `M ⊗ N → P` given a bilinear map `M → N → P` with the property that
its composition with the canonical bilinear map `M → N → M ⊗ N` is
the given bilinear map `M → N → P`. -/
def lift : M ⊗[R] N →ₗ[R] P :=
  { liftAux f with map_smul' := liftAux.smul }
#align tensor_product.lift TensorProduct.lift

variable {f}

@[simp]
theorem lift.tmul (x y) : lift f (x ⊗ₜ y) = f x y :=
  rfl
#align tensor_product.lift.tmul TensorProduct.lift.tmul

@[simp]
theorem lift.tmul' (x y) : (lift f).1 (x ⊗ₜ y) = f x y :=
  rfl
#align tensor_product.lift.tmul' TensorProduct.lift.tmul'

theorem ext' {g h : M ⊗[R] N →ₗ[R] P} (H : ∀ x y, g (x ⊗ₜ y) = h (x ⊗ₜ y)) : g = h :=
  LinearMap.ext fun z =>
    TensorProduct.induction_on z (by simp_rw [LinearMap.map_zero]) H fun x y ihx ihy => by
      rw [g.map_add, h.map_add, ihx, ihy]
#align tensor_product.ext' TensorProduct.ext'

theorem lift.unique {g : M ⊗[R] N →ₗ[R] P} (H : ∀ x y, g (x ⊗ₜ y) = f x y) : g = lift f :=
  ext' fun m n => by rw [H, lift.tmul]
#align tensor_product.lift.unique TensorProduct.lift.unique

theorem lift_mk : lift (mk R M N) = LinearMap.id :=
  Eq.symm <| lift.unique fun _ _ => rfl
#align tensor_product.lift_mk TensorProduct.lift_mk

theorem lift_compr₂ (g : P →ₗ[R] Q) : lift (f.compr₂ g) = g.comp (lift f) :=
  Eq.symm <| lift.unique fun _ _ => by simp
#align tensor_product.lift_compr₂ TensorProduct.lift_compr₂

theorem lift_mk_compr₂ (f : M ⊗ N →ₗ[R] P) : lift ((mk R M N).compr₂ f) = f := by
  rw [lift_compr₂ f, lift_mk, LinearMap.comp_id]
#align tensor_product.lift_mk_compr₂ TensorProduct.lift_mk_compr₂

/-- This used to be an `@[ext]` lemma, but it fails very slowly when the `ext` tactic tries to apply
it in some cases, notably when one wants to show equality of two linear maps. The `@[ext]`
attribute is now added locally where it is needed. Using this as the `@[ext]` lemma instead of
`TensorProduct.ext'` allows `ext` to apply lemmas specific to `M →ₗ _` and `N →ₗ _`.

See note [partially-applied ext lemmas]. -/
theorem ext {g h : M ⊗ N →ₗ[R] P} (H : (mk R M N).compr₂ g = (mk R M N).compr₂ h) : g = h := by
  rw [← lift_mk_compr₂ g, H, lift_mk_compr₂]
#align tensor_product.ext TensorProduct.ext

attribute [local ext high] ext

example : M → N → (M → N → P) → P := fun m => flip fun f => f m

variable (R M N P)

/-- Linearly constructing a linear map `M ⊗ N → P` given a bilinear map `M → N → P`
with the property that its composition with the canonical bilinear map `M → N → M ⊗ N` is
the given bilinear map `M → N → P`. -/
def uncurry : (M →ₗ[R] N →ₗ[R] P) →ₗ[R] M ⊗[R] N →ₗ[R] P :=
  LinearMap.flip <| lift <| LinearMap.lflip.comp (LinearMap.flip LinearMap.id)
#align tensor_product.uncurry TensorProduct.uncurry

variable {R M N P}

@[simp]
theorem uncurry_apply (f : M →ₗ[R] N →ₗ[R] P) (m : M) (n : N) :
    uncurry R M N P f (m ⊗ₜ n) = f m n := by rw [uncurry, LinearMap.flip_apply, lift.tmul]; rfl
#align tensor_product.uncurry_apply TensorProduct.uncurry_apply

variable (R M N P)

/-- A linear equivalence constructing a linear map `M ⊗ N → P` given a bilinear map `M → N → P`
with the property that its composition with the canonical bilinear map `M → N → M ⊗ N` is
the given bilinear map `M → N → P`. -/
def lift.equiv : (M →ₗ[R] N →ₗ[R] P) ≃ₗ[R] M ⊗[R] N →ₗ[R] P :=
  { uncurry R M N P with
    invFun := fun f => (mk R M N).compr₂ f
    left_inv := fun _ => LinearMap.ext₂ fun _ _ => lift.tmul _ _
    right_inv := fun _ => ext' fun _ _ => lift.tmul _ _ }
#align tensor_product.lift.equiv TensorProduct.lift.equiv

@[simp]
theorem lift.equiv_apply (f : M →ₗ[R] N →ₗ[R] P) (m : M) (n : N) :
    lift.equiv R M N P f (m ⊗ₜ n) = f m n :=
  uncurry_apply f m n
#align tensor_product.lift.equiv_apply TensorProduct.lift.equiv_apply

@[simp]
theorem lift.equiv_symm_apply (f : M ⊗[R] N →ₗ[R] P) (m : M) (n : N) :
    (lift.equiv R M N P).symm f m n = f (m ⊗ₜ n) :=
  rfl
#align tensor_product.lift.equiv_symm_apply TensorProduct.lift.equiv_symm_apply

/-- Given a linear map `M ⊗ N → P`, compose it with the canonical bilinear map `M → N → M ⊗ N` to
form a bilinear map `M → N → P`. -/
def lcurry : (M ⊗[R] N →ₗ[R] P) →ₗ[R] M →ₗ[R] N →ₗ[R] P :=
  (lift.equiv R M N P).symm
#align tensor_product.lcurry TensorProduct.lcurry

variable {R M N P}

@[simp]
theorem lcurry_apply (f : M ⊗[R] N →ₗ[R] P) (m : M) (n : N) : lcurry R M N P f m n = f (m ⊗ₜ n) :=
  rfl
#align tensor_product.lcurry_apply TensorProduct.lcurry_apply

/-- Given a linear map `M ⊗ N → P`, compose it with the canonical bilinear map `M → N → M ⊗ N` to
form a bilinear map `M → N → P`. -/
def curry (f : M ⊗[R] N →ₗ[R] P) : M →ₗ[R] N →ₗ[R] P :=
  lcurry R M N P f
#align tensor_product.curry TensorProduct.curry

@[simp]
theorem curry_apply (f : M ⊗ N →ₗ[R] P) (m : M) (n : N) : curry f m n = f (m ⊗ₜ n) :=
  rfl
#align tensor_product.curry_apply TensorProduct.curry_apply

theorem curry_injective : Function.Injective (curry : (M ⊗[R] N →ₗ[R] P) → M →ₗ[R] N →ₗ[R] P) :=
  fun _ _ H => ext H
#align tensor_product.curry_injective TensorProduct.curry_injective

theorem ext_threefold {g h : (M ⊗[R] N) ⊗[R] P →ₗ[R] Q}
    (H : ∀ x y z, g (x ⊗ₜ y ⊗ₜ z) = h (x ⊗ₜ y ⊗ₜ z)) : g = h := by
  ext x y z
  exact H x y z
#align tensor_product.ext_threefold TensorProduct.ext_threefold

-- We'll need this one for checking the pentagon identity!
theorem ext_fourfold {g h : ((M ⊗[R] N) ⊗[R] P) ⊗[R] Q →ₗ[R] S}
    (H : ∀ w x y z, g (w ⊗ₜ x ⊗ₜ y ⊗ₜ z) = h (w ⊗ₜ x ⊗ₜ y ⊗ₜ z)) : g = h := by
  ext w x y z
  exact H w x y z
#align tensor_product.ext_fourfold TensorProduct.ext_fourfold

/-- Two linear maps (M ⊗ N) ⊗ (P ⊗ Q) → S which agree on all elements of the
form (m ⊗ₜ n) ⊗ₜ (p ⊗ₜ q) are equal. -/
theorem ext_fourfold' {φ ψ : (M ⊗[R] N) ⊗[R] P ⊗[R] Q →ₗ[R] S}
    (H : ∀ w x y z, φ (w ⊗ₜ x ⊗ₜ (y ⊗ₜ z)) = ψ (w ⊗ₜ x ⊗ₜ (y ⊗ₜ z))) : φ = ψ := by
  ext m n p q
  exact H m n p q
#align tensor_product.ext_fourfold' TensorProduct.ext_fourfold'

end UMP

variable {M N}

section

variable (R M)

/-- The base ring is a left identity for the tensor product of modules, up to linear equivalence.
-/
protected def lid : R ⊗[R] M ≃ₗ[R] M :=
  LinearEquiv.ofLinear (lift <| LinearMap.lsmul R M) (mk R R M 1) (LinearMap.ext fun _ => by simp)
    (ext' fun r m => by simp; rw [← tmul_smul, ← smul_tmul, smul_eq_mul, mul_one])
#align tensor_product.lid TensorProduct.lid

end

@[simp]
theorem lid_tmul (m : M) (r : R) : (TensorProduct.lid R M : R ⊗ M → M) (r ⊗ₜ m) = r • m :=
  rfl
#align tensor_product.lid_tmul TensorProduct.lid_tmul

@[simp]
theorem lid_symm_apply (m : M) : (TensorProduct.lid R M).symm m = 1 ⊗ₜ m :=
  rfl
#align tensor_product.lid_symm_apply TensorProduct.lid_symm_apply

section

variable (R M N)

/-- The tensor product of modules is commutative, up to linear equivalence.
-/
protected def comm : M ⊗[R] N ≃ₗ[R] N ⊗[R] M :=
  LinearEquiv.ofLinear (lift (mk R N M).flip) (lift (mk R M N).flip) (ext' fun _ _ => rfl)
    (ext' fun _ _ => rfl)
#align tensor_product.comm TensorProduct.comm

@[simp]
theorem comm_tmul (m : M) (n : N) : (TensorProduct.comm R M N) (m ⊗ₜ n) = n ⊗ₜ m :=
  rfl
#align tensor_product.comm_tmul TensorProduct.comm_tmul

@[simp]
theorem comm_symm_tmul (m : M) (n : N) : (TensorProduct.comm R M N).symm (n ⊗ₜ m) = m ⊗ₜ n :=
  rfl
#align tensor_product.comm_symm_tmul TensorProduct.comm_symm_tmul

end

section

variable (R M)

/-- The base ring is a right identity for the tensor product of modules, up to linear equivalence.
-/
protected def rid : M ⊗[R] R ≃ₗ[R] M :=
  LinearEquiv.trans (TensorProduct.comm R M R) (TensorProduct.lid R M)
#align tensor_product.rid TensorProduct.rid

end

@[simp]
theorem rid_tmul (m : M) (r : R) : (TensorProduct.rid R M) (m ⊗ₜ r) = r • m :=
  rfl
#align tensor_product.rid_tmul TensorProduct.rid_tmul

@[simp]
theorem rid_symm_apply (m : M) : (TensorProduct.rid R M).symm m = m ⊗ₜ 1 :=
  rfl
#align tensor_product.rid_symm_apply TensorProduct.rid_symm_apply

open LinearMap

section

variable (R M N P)

/-- The associator for tensor product of R-modules, as a linear equivalence. -/
protected def assoc : (M ⊗[R] N) ⊗[R] P ≃ₗ[R] M ⊗[R] N ⊗[R] P := by
  refine
      LinearEquiv.ofLinear (lift <| lift <| comp (lcurry R _ _ _) <| mk _ _ _)
        (lift <| comp (uncurry R _ _ _) <| curry <| mk _ _ _)
        (ext <| LinearMap.ext fun m => ext' fun n p => ?_)
        (ext <| flip_inj <| LinearMap.ext fun p => ext' fun m n => ?_) <;>
    repeat'
      first
        |rw [lift.tmul]|rw [compr₂_apply]|rw [comp_apply]|rw [mk_apply]|rw [flip_apply]
        |rw [lcurry_apply]|rw [uncurry_apply]|rw [curry_apply]|rw [id_apply]
#align tensor_product.assoc TensorProduct.assoc

end

@[simp]
theorem assoc_tmul (m : M) (n : N) (p : P) :
    (TensorProduct.assoc R M N P) (m ⊗ₜ n ⊗ₜ p) = m ⊗ₜ (n ⊗ₜ p) :=
  rfl
#align tensor_product.assoc_tmul TensorProduct.assoc_tmul

@[simp]
theorem assoc_symm_tmul (m : M) (n : N) (p : P) :
    (TensorProduct.assoc R M N P).symm (m ⊗ₜ (n ⊗ₜ p)) = m ⊗ₜ n ⊗ₜ p :=
  rfl
#align tensor_product.assoc_symm_tmul TensorProduct.assoc_symm_tmul

/-- The tensor product of a pair of linear maps between modules. -/
def map (f : M →ₗ[R] P) (g : N →ₗ[R] Q) : M ⊗[R] N →ₗ[R] P ⊗[R] Q :=
  lift <| comp (compl₂ (mk _ _ _) g) f
#align tensor_product.map TensorProduct.map

@[simp]
theorem map_tmul (f : M →ₗ[R] P) (g : N →ₗ[R] Q) (m : M) (n : N) : map f g (m ⊗ₜ n) = f m ⊗ₜ g n :=
  rfl
#align tensor_product.map_tmul TensorProduct.map_tmul

theorem map_range_eq_span_tmul (f : M →ₗ[R] P) (g : N →ₗ[R] Q) :
    range (map f g) = Submodule.span R { t | ∃ m n, f m ⊗ₜ g n = t } := by
  simp only [← Submodule.map_top, ← span_tmul_eq_top, Submodule.map_span, Set.mem_image,
    Set.mem_setOf_eq]
  congr; ext t
  constructor
  · rintro ⟨_, ⟨⟨m, n, rfl⟩, rfl⟩⟩
    use m, n
    simp only [map_tmul]
  · rintro ⟨m, n, rfl⟩
    refine ⟨_, ⟨⟨m, n, rfl⟩, ?_⟩⟩
    simp only [map_tmul]
#align tensor_product.map_range_eq_span_tmul TensorProduct.map_range_eq_span_tmul

/-- Given submodules `p ⊆ P` and `q ⊆ Q`, this is the natural map: `p ⊗ q → P ⊗ Q`. -/
@[simp]
def mapIncl (p : Submodule R P) (q : Submodule R Q) : p ⊗[R] q →ₗ[R] P ⊗[R] Q :=
  map p.subtype q.subtype
#align tensor_product.map_incl TensorProduct.mapIncl

section

variable {P' Q' : Type _}
variable [AddCommMonoid P'] [Module R P']
variable [AddCommMonoid Q'] [Module R Q']

theorem map_comp (f₂ : P →ₗ[R] P') (f₁ : M →ₗ[R] P) (g₂ : Q →ₗ[R] Q') (g₁ : N →ₗ[R] Q) :
    map (f₂.comp f₁) (g₂.comp g₁) = (map f₂ g₂).comp (map f₁ g₁) :=
  ext' fun _ _ => rfl
#align tensor_product.map_comp TensorProduct.map_comp

theorem lift_comp_map (i : P →ₗ[R] Q →ₗ[R] Q') (f : M →ₗ[R] P) (g : N →ₗ[R] Q) :
    (lift i).comp (map f g) = lift ((i.comp f).compl₂ g) :=
  ext' fun _ _ => rfl
#align tensor_product.lift_comp_map TensorProduct.lift_comp_map

attribute [local ext high] ext

@[simp]
theorem map_id : map (id : M →ₗ[R] M) (id : N →ₗ[R] N) = .id := by
  ext
  simp only [mk_apply, id_coe, compr₂_apply, id.def, map_tmul]
#align tensor_product.map_id TensorProduct.map_id

@[simp]
theorem map_one : map (1 : M →ₗ[R] M) (1 : N →ₗ[R] N) = 1 :=
  map_id
#align tensor_product.map_one TensorProduct.map_one

theorem map_mul (f₁ f₂ : M →ₗ[R] M) (g₁ g₂ : N →ₗ[R] N) :
    map (f₁ * f₂) (g₁ * g₂) = map f₁ g₁ * map f₂ g₂ :=
  map_comp f₁ f₂ g₁ g₂
#align tensor_product.map_mul TensorProduct.map_mul

@[simp]
protected theorem map_pow (f : M →ₗ[R] M) (g : N →ₗ[R] N) (n : ℕ) :
    map f g ^ n = map (f ^ n) (g ^ n) := by
  induction' n with n ih
  · simp only [Nat.zero_eq, pow_zero, map_one]
  · simp only [pow_succ', ih, map_mul]
#align tensor_product.map_pow TensorProduct.map_pow

theorem map_add_left (f₁ f₂ : M →ₗ[R] P) (g : N →ₗ[R] Q) :
  map (f₁ + f₂) g = map f₁ g + map f₂ g := by
  ext
  simp only [add_tmul, compr₂_apply, mk_apply, map_tmul, add_apply]
#align tensor_product.map_add_left TensorProduct.map_add_left

theorem map_add_right (f : M →ₗ[R] P) (g₁ g₂ : N →ₗ[R] Q) :
  map f (g₁ + g₂) = map f g₁ + map f g₂ := by
  ext
  simp only [tmul_add, compr₂_apply, mk_apply, map_tmul, add_apply]
#align tensor_product.map_add_right TensorProduct.map_add_right

theorem map_smul_left (r : R) (f : M →ₗ[R] P) (g : N →ₗ[R] Q) : map (r • f) g = r • map f g := by
  ext
  simp only [smul_tmul, compr₂_apply, mk_apply, map_tmul, smul_apply, tmul_smul]
#align tensor_product.map_smul_left TensorProduct.map_smul_left

theorem map_smul_right (r : R) (f : M →ₗ[R] P) (g : N →ₗ[R] Q) : map f (r • g) = r • map f g := by
  ext
  simp only [smul_tmul, compr₂_apply, mk_apply, map_tmul, smul_apply, tmul_smul]
#align tensor_product.map_smul_right TensorProduct.map_smul_right

variable (R M N P Q)

/-- The tensor product of a pair of linear maps between modules, bilinear in both maps. -/
def mapBilinear : (M →ₗ[R] P) →ₗ[R] (N →ₗ[R] Q) →ₗ[R] M ⊗[R] N →ₗ[R] P ⊗[R] Q :=
  LinearMap.mk₂ R map map_add_left map_smul_left map_add_right map_smul_right
#align tensor_product.map_bilinear TensorProduct.mapBilinear

/-- The canonical linear map from `P ⊗[R] (M →ₗ[R] Q)` to `(M →ₗ[R] P ⊗[R] Q)` -/
def lTensorHomToHomLTensor : P ⊗[R] (M →ₗ[R] Q) →ₗ[R] M →ₗ[R] P ⊗[R] Q :=
  TensorProduct.lift (llcomp R M Q _ ∘ₗ mk R P Q)
#align tensor_product.ltensor_hom_to_hom_ltensor TensorProduct.lTensorHomToHomLTensor

/-- The canonical linear map from `(M →ₗ[R] P) ⊗[R] Q` to `(M →ₗ[R] P ⊗[R] Q)` -/
def rTensorHomToHomRTensor : (M →ₗ[R] P) ⊗[R] Q →ₗ[R] M →ₗ[R] P ⊗[R] Q :=
  TensorProduct.lift (llcomp R M P _ ∘ₗ (mk R P Q).flip).flip
#align tensor_product.rtensor_hom_to_hom_rtensor TensorProduct.rTensorHomToHomRTensor

/-- The linear map from `(M →ₗ P) ⊗ (N →ₗ Q)` to `(M ⊗ N →ₗ P ⊗ Q)` sending `f ⊗ₜ g` to
the `TensorProduct.map f g`, the tensor product of the two maps. -/
def homTensorHomMap : (M →ₗ[R] P) ⊗[R] (N →ₗ[R] Q) →ₗ[R] M ⊗[R] N →ₗ[R] P ⊗[R] Q :=
  lift (mapBilinear R M N P Q)
#align tensor_product.hom_tensor_hom_map TensorProduct.homTensorHomMap

variable {R M N P Q}

@[simp]
theorem mapBilinear_apply (f : M →ₗ[R] P) (g : N →ₗ[R] Q) : mapBilinear R M N P Q f g = map f g :=
  rfl
#align tensor_product.map_bilinear_apply TensorProduct.mapBilinear_apply

@[simp]
theorem lTensorHomToHomLTensor_apply (p : P) (f : M →ₗ[R] Q) (m : M) :
    lTensorHomToHomLTensor R M P Q (p ⊗ₜ f) m = p ⊗ₜ f m :=
  rfl
#align tensor_product.ltensor_hom_to_hom_ltensor_apply TensorProduct.lTensorHomToHomLTensor_apply

@[simp]
theorem rTensorHomToHomRTensor_apply (f : M →ₗ[R] P) (q : Q) (m : M) :
    rTensorHomToHomRTensor R M P Q (f ⊗ₜ q) m = f m ⊗ₜ q :=
  rfl
#align tensor_product.rtensor_hom_to_hom_rtensor_apply TensorProduct.rTensorHomToHomRTensor_apply

@[simp]
theorem homTensorHomMap_apply (f : M →ₗ[R] P) (g : N →ₗ[R] Q) :
    homTensorHomMap R M N P Q (f ⊗ₜ g) = map f g :=
  rfl
#align tensor_product.hom_tensor_hom_map_apply TensorProduct.homTensorHomMap_apply

end

/-- If `M` and `P` are linearly equivalent and `N` and `Q` are linearly equivalent
then `M ⊗ N` and `P ⊗ Q` are linearly equivalent. -/
def congr (f : M ≃ₗ[R] P) (g : N ≃ₗ[R] Q) : M ⊗[R] N ≃ₗ[R] P ⊗[R] Q :=
  LinearEquiv.ofLinear (map f g) (map f.symm g.symm)
    (ext' fun m n => by simp)
    (ext' fun m n => by simp)
#align tensor_product.congr TensorProduct.congr

@[simp]
theorem congr_tmul (f : M ≃ₗ[R] P) (g : N ≃ₗ[R] Q) (m : M) (n : N) :
    congr f g (m ⊗ₜ n) = f m ⊗ₜ g n :=
  rfl
#align tensor_product.congr_tmul TensorProduct.congr_tmul

@[simp]
theorem congr_symm_tmul (f : M ≃ₗ[R] P) (g : N ≃ₗ[R] Q) (p : P) (q : Q) :
    (congr f g).symm (p ⊗ₜ q) = f.symm p ⊗ₜ g.symm q :=
  rfl
#align tensor_product.congr_symm_tmul TensorProduct.congr_symm_tmul

variable (R M N P Q)

/-- A tensor product analogue of `mul_left_comm`. -/
def leftComm : M ⊗[R] N ⊗[R] P ≃ₗ[R] N ⊗[R] M ⊗[R] P :=
  let e₁ := (TensorProduct.assoc R M N P).symm
  let e₂ := congr (TensorProduct.comm R M N) (1 : P ≃ₗ[R] P)
  let e₃ := TensorProduct.assoc R N M P
  e₁ ≪≫ₗ (e₂ ≪≫ₗ e₃)
#align tensor_product.left_comm TensorProduct.leftComm

variable {M N P Q}

@[simp]
theorem leftComm_tmul (m : M) (n : N) (p : P) : leftComm R M N P (m ⊗ₜ (n ⊗ₜ p)) = n ⊗ₜ (m ⊗ₜ p) :=
  rfl
#align tensor_product.left_comm_tmul TensorProduct.leftComm_tmul

@[simp]
theorem leftComm_symm_tmul (m : M) (n : N) (p : P) :
    (leftComm R M N P).symm (n ⊗ₜ (m ⊗ₜ p)) = m ⊗ₜ (n ⊗ₜ p) :=
  rfl
#align tensor_product.left_comm_symm_tmul TensorProduct.leftComm_symm_tmul

variable (M N P Q)

/-- This special case is worth defining explicitly since it is useful for defining multiplication
on tensor products of modules carrying multiplications (e.g., associative rings, Lie rings, ...).

E.g., suppose `M = P` and `N = Q` and that `M` and `N` carry bilinear multiplications:
`M ⊗ M → M` and `N ⊗ N → N`. Using `map`, we can define `(M ⊗ M) ⊗ (N ⊗ N) → M ⊗ N` which, when
combined with this definition, yields a bilinear multiplication on `M ⊗ N`:
`(M ⊗ N) ⊗ (M ⊗ N) → M ⊗ N`. In particular we could use this to define the multiplication in
the `TensorProduct.semiring` instance (currently defined "by hand" using `TensorProduct.mul`).

See also `mul_mul_mul_comm`. -/
def tensorTensorTensorComm : (M ⊗[R] N) ⊗[R] P ⊗[R] Q ≃ₗ[R] (M ⊗[R] P) ⊗[R] N ⊗[R] Q :=
  let e₁ := TensorProduct.assoc R M N (P ⊗[R] Q)
  let e₂ := congr (1 : M ≃ₗ[R] M) (leftComm R N P Q)
  let e₃ := (TensorProduct.assoc R M P (N ⊗[R] Q)).symm
  e₁ ≪≫ₗ (e₂ ≪≫ₗ e₃)
#align tensor_product.tensor_tensor_tensor_comm TensorProduct.tensorTensorTensorComm

variable {M N P Q}

@[simp]
theorem tensorTensorTensorComm_tmul (m : M) (n : N) (p : P) (q : Q) :
    tensorTensorTensorComm R M N P Q (m ⊗ₜ n ⊗ₜ (p ⊗ₜ q)) = m ⊗ₜ p ⊗ₜ (n ⊗ₜ q) :=
  rfl
#align tensor_product.tensor_tensor_tensor_comm_tmul TensorProduct.tensorTensorTensorComm_tmul

-- porting note: the proof here was `rfl` but that caused a timeout.
@[simp]
theorem tensorTensorTensorComm_symm :
    (tensorTensorTensorComm R M N P Q).symm = tensorTensorTensorComm R M P N Q :=
  by ext; rfl
#align tensor_product.tensor_tensor_tensor_comm_symm TensorProduct.tensorTensorTensorComm_symm

variable (M N P Q)

/-- This special case is useful for describing the interplay between `dualTensorHomEquiv` and
composition of linear maps.

E.g., composition of linear maps gives a map `(M → N) ⊗ (N → P) → (M → P)`, and applying
`dual_tensor_hom_equiv.symm` to the three hom-modules gives a map
`(M.dual ⊗ N) ⊗ (N.dual ⊗ P) → (M.dual ⊗ P)`, which agrees with the application of `contractRight`
on `N ⊗ N.dual` after the suitable rebracketting.
-/
def tensorTensorTensorAssoc : (M ⊗[R] N) ⊗[R] P ⊗[R] Q ≃ₗ[R] (M ⊗[R] N ⊗[R] P) ⊗[R] Q :=
  (TensorProduct.assoc R (M ⊗[R] N) P Q).symm ≪≫ₗ
    congr (TensorProduct.assoc R M N P) (1 : Q ≃ₗ[R] Q)
#align tensor_product.tensor_tensor_tensor_assoc TensorProduct.tensorTensorTensorAssoc

variable {M N P Q}

@[simp]
theorem tensorTensorTensorAssoc_tmul (m : M) (n : N) (p : P) (q : Q) :
    tensorTensorTensorAssoc R M N P Q (m ⊗ₜ n ⊗ₜ (p ⊗ₜ q)) = m ⊗ₜ (n ⊗ₜ p) ⊗ₜ q :=
  rfl
#align tensor_product.tensor_tensor_tensor_assoc_tmul TensorProduct.tensorTensorTensorAssoc_tmul

@[simp]
theorem tensorTensorTensorAssoc_symm_tmul (m : M) (n : N) (p : P) (q : Q) :
    (tensorTensorTensorAssoc R M N P Q).symm (m ⊗ₜ (n ⊗ₜ p) ⊗ₜ q) = m ⊗ₜ n ⊗ₜ (p ⊗ₜ q) :=
  rfl
#align tensor_product.tensor_tensor_tensor_assoc_symm_tmul TensorProduct.tensorTensorTensorAssoc_symm_tmul

end TensorProduct

open scoped TensorProduct
namespace LinearMap

variable {N}

/-- `lTensor M f : M ⊗ N →ₗ M ⊗ P` is the natural linear map induced by `f : N →ₗ P`. -/
def lTensor (f : N →ₗ[R] P) : M ⊗[R] N →ₗ[R] M ⊗[R] P :=
  TensorProduct.map id f
#align linear_map.ltensor LinearMap.lTensor

/-- `rTensor f M : N₁ ⊗ M →ₗ N₂ ⊗ M` is the natural linear map induced by `f : N₁ →ₗ N₂`. -/
def rTensor (f : N →ₗ[R] P) : N ⊗[R] M →ₗ[R] P ⊗[R] M :=
  TensorProduct.map f id
#align linear_map.rtensor LinearMap.rTensor

variable (g : P →ₗ[R] Q) (f : N →ₗ[R] P)

@[simp]
theorem lTensor_tmul (m : M) (n : N) : f.lTensor M (m ⊗ₜ n) = m ⊗ₜ f n :=
  rfl
#align linear_map.ltensor_tmul LinearMap.lTensor_tmul

@[simp]
theorem rTensor_tmul (m : M) (n : N) : f.rTensor M (n ⊗ₜ m) = f n ⊗ₜ m :=
  rfl
#align linear_map.rtensor_tmul LinearMap.rTensor_tmul

open TensorProduct

attribute [local ext high] TensorProduct.ext

/-- `lTensorHom M` is the natural linear map that sends a linear map `f : N →ₗ P` to `M ⊗ f`. -/
def lTensorHom : (N →ₗ[R] P) →ₗ[R] M ⊗[R] N →ₗ[R] M ⊗[R] P where
  toFun := lTensor M
  map_add' f g := by
    ext x y
    simp only [compr₂_apply, mk_apply, add_apply, lTensor_tmul, tmul_add]
  map_smul' r f := by
    dsimp
    ext x y
    simp only [compr₂_apply, mk_apply, tmul_smul, smul_apply, lTensor_tmul]
#align linear_map.ltensor_hom LinearMap.lTensorHom

/-- `rTensorHom M` is the natural linear map that sends a linear map `f : N →ₗ P` to `M ⊗ f`. -/
def rTensorHom : (N →ₗ[R] P) →ₗ[R] N ⊗[R] M →ₗ[R] P ⊗[R] M where
  toFun f := f.rTensor M
  map_add' f g := by
    ext x y
    simp only [compr₂_apply, mk_apply, add_apply, rTensor_tmul, add_tmul]
  map_smul' r f := by
    dsimp
    ext x y
    simp only [compr₂_apply, mk_apply, smul_tmul, tmul_smul, smul_apply, rTensor_tmul]
#align linear_map.rtensor_hom LinearMap.rTensorHom

@[simp]
theorem coe_lTensorHom : (lTensorHom M : (N →ₗ[R] P) → M ⊗[R] N →ₗ[R] M ⊗[R] P) = lTensor M :=
  rfl
#align linear_map.coe_ltensor_hom LinearMap.coe_lTensorHom

@[simp]
theorem coe_rTensorHom : (rTensorHom M : (N →ₗ[R] P) → N ⊗[R] M →ₗ[R] P ⊗[R] M) = rTensor M :=
  rfl
#align linear_map.coe_rtensor_hom LinearMap.coe_rTensorHom

@[simp]
theorem lTensor_add (f g : N →ₗ[R] P) : (f + g).lTensor M = f.lTensor M + g.lTensor M :=
  (lTensorHom M).map_add f g
#align linear_map.ltensor_add LinearMap.lTensor_add

@[simp]
theorem rTensor_add (f g : N →ₗ[R] P) : (f + g).rTensor M = f.rTensor M + g.rTensor M :=
  (rTensorHom M).map_add f g
#align linear_map.rtensor_add LinearMap.rTensor_add

@[simp]
theorem lTensor_zero : lTensor M (0 : N →ₗ[R] P) = 0 :=
  (lTensorHom M).map_zero
#align linear_map.ltensor_zero LinearMap.lTensor_zero

@[simp]
theorem rTensor_zero : rTensor M (0 : N →ₗ[R] P) = 0 :=
  (rTensorHom M).map_zero
#align linear_map.rtensor_zero LinearMap.rTensor_zero

@[simp]
theorem lTensor_smul (r : R) (f : N →ₗ[R] P) : (r • f).lTensor M = r • f.lTensor M :=
  (lTensorHom M).map_smul r f
#align linear_map.ltensor_smul LinearMap.lTensor_smul

@[simp]
theorem rTensor_smul (r : R) (f : N →ₗ[R] P) : (r • f).rTensor M = r • f.rTensor M :=
  (rTensorHom M).map_smul r f
#align linear_map.rtensor_smul LinearMap.rTensor_smul

theorem lTensor_comp : (g.comp f).lTensor M = (g.lTensor M).comp (f.lTensor M) := by
  ext m n
  simp only [compr₂_apply, mk_apply, comp_apply, lTensor_tmul]
#align linear_map.ltensor_comp LinearMap.lTensor_comp

theorem lTensor_comp_apply (x : M ⊗[R] N) :
    (g.comp f).lTensor M x = (g.lTensor M) ((f.lTensor M) x) := by rw [lTensor_comp, coe_comp]; rfl
#align linear_map.ltensor_comp_apply LinearMap.lTensor_comp_apply

theorem rTensor_comp : (g.comp f).rTensor M = (g.rTensor M).comp (f.rTensor M) := by
  ext m n
  simp only [compr₂_apply, mk_apply, comp_apply, rTensor_tmul]
#align linear_map.rtensor_comp LinearMap.rTensor_comp

theorem rTensor_comp_apply (x : N ⊗[R] M) :
    (g.comp f).rTensor M x = (g.rTensor M) ((f.rTensor M) x) := by rw [rTensor_comp, coe_comp]; rfl
#align linear_map.rtensor_comp_apply LinearMap.rTensor_comp_apply

theorem lTensor_mul (f g : Module.End R N) : (f * g).lTensor M = f.lTensor M * g.lTensor M :=
  lTensor_comp M f g
#align linear_map.ltensor_mul LinearMap.lTensor_mul

theorem rTensor_mul (f g : Module.End R N) : (f * g).rTensor M = f.rTensor M * g.rTensor M :=
  rTensor_comp M f g
#align linear_map.rtensor_mul LinearMap.rTensor_mul

variable (N)

@[simp]
theorem lTensor_id : (id : N →ₗ[R] N).lTensor M = id :=
  map_id
#align linear_map.ltensor_id LinearMap.lTensor_id

-- `simp` can prove this.
theorem lTensor_id_apply (x : M ⊗[R] N) : (LinearMap.id : N →ₗ[R] N).lTensor M x = x := by
  rw [lTensor_id, id_coe, id.def]
#align linear_map.ltensor_id_apply LinearMap.lTensor_id_apply

@[simp]
theorem rTensor_id : (id : N →ₗ[R] N).rTensor M = id :=
  map_id
#align linear_map.rtensor_id LinearMap.rTensor_id

-- `simp` can prove this.
theorem rTensor_id_apply (x : N ⊗[R] M) : (LinearMap.id : N →ₗ[R] N).rTensor M x = x := by
  rw [rTensor_id, id_coe, id.def]
#align linear_map.rtensor_id_apply LinearMap.rTensor_id_apply

variable {N}

@[simp]
theorem lTensor_comp_rTensor (f : M →ₗ[R] P) (g : N →ₗ[R] Q) :
    (g.lTensor P).comp (f.rTensor N) = map f g := by
  simp only [lTensor, rTensor, ← map_comp, id_comp, comp_id]
#align linear_map.ltensor_comp_rtensor LinearMap.lTensor_comp_rTensor

@[simp]
theorem rTensor_comp_lTensor (f : M →ₗ[R] P) (g : N →ₗ[R] Q) :
    (f.rTensor Q).comp (g.lTensor M) = map f g := by
  simp only [lTensor, rTensor, ← map_comp, id_comp, comp_id]
#align linear_map.rtensor_comp_ltensor LinearMap.rTensor_comp_lTensor

@[simp]
theorem map_comp_rTensor (f : M →ₗ[R] P) (g : N →ₗ[R] Q) (f' : S →ₗ[R] M) :
    (map f g).comp (f'.rTensor _) = map (f.comp f') g := by
  simp only [lTensor, rTensor, ← map_comp, id_comp, comp_id]
#align linear_map.map_comp_rtensor LinearMap.map_comp_rTensor

@[simp]
theorem map_comp_lTensor (f : M →ₗ[R] P) (g : N →ₗ[R] Q) (g' : S →ₗ[R] N) :
    (map f g).comp (g'.lTensor _) = map f (g.comp g') := by
  simp only [lTensor, rTensor, ← map_comp, id_comp, comp_id]
#align linear_map.map_comp_ltensor LinearMap.map_comp_lTensor

@[simp]
theorem rTensor_comp_map (f' : P →ₗ[R] S) (f : M →ₗ[R] P) (g : N →ₗ[R] Q) :
    (f'.rTensor _).comp (map f g) = map (f'.comp f) g := by
  simp only [lTensor, rTensor, ← map_comp, id_comp, comp_id]
#align linear_map.rtensor_comp_map LinearMap.rTensor_comp_map

@[simp]
theorem lTensor_comp_map (g' : Q →ₗ[R] S) (f : M →ₗ[R] P) (g : N →ₗ[R] Q) :
    (g'.lTensor _).comp (map f g) = map f (g'.comp g) := by
  simp only [lTensor, rTensor, ← map_comp, id_comp, comp_id]
#align linear_map.ltensor_comp_map LinearMap.lTensor_comp_map

variable {M}

@[simp]
theorem rTensor_pow (f : M →ₗ[R] M) (n : ℕ) : f.rTensor N ^ n = (f ^ n).rTensor N := by
  have h := TensorProduct.map_pow f (id : N →ₗ[R] N) n
  rwa [id_pow] at h
#align linear_map.rtensor_pow LinearMap.rTensor_pow

@[simp]
theorem lTensor_pow (f : N →ₗ[R] N) (n : ℕ) : f.lTensor M ^ n = (f ^ n).lTensor M := by
  have h := TensorProduct.map_pow (id : M →ₗ[R] M) f n
  rwa [id_pow] at h
#align linear_map.ltensor_pow LinearMap.lTensor_pow

end LinearMap

end Semiring

section Ring

variable {R : Type _} [CommSemiring R]
variable {M : Type _} {N : Type _} {P : Type _} {Q : Type _} {S : Type _}
variable [AddCommGroup M] [AddCommGroup N] [AddCommGroup P] [AddCommGroup Q] [AddCommGroup S]
variable [Module R M] [Module R N] [Module R P] [Module R Q] [Module R S]

namespace TensorProduct

open TensorProduct

open LinearMap

variable (R)

/-- Auxiliary function to defining negation multiplication on tensor product. -/
def Neg.aux : FreeAddMonoid (M × N) →+ M ⊗[R] N :=
  FreeAddMonoid.lift fun p : M × N => (-p.1) ⊗ₜ p.2
#align tensor_product.neg.aux TensorProduct.Neg.aux

variable {R}

theorem Neg.aux_of (m : M) (n : N) : Neg.aux R (FreeAddMonoid.of (m, n)) = (-m) ⊗ₜ[R] n :=
  rfl
#align tensor_product.neg.aux_of TensorProduct.Neg.aux_of

instance neg : Neg (M ⊗[R] N) where
  neg :=
    (addConGen (TensorProduct.Eqv R M N)).lift (Neg.aux R) <|
      AddCon.addConGen_le fun x y hxy =>
        match x, y, hxy with
        | _, _, Eqv.of_zero_left n =>
          (AddCon.ker_rel _).2 <| by simp_rw [map_zero, Neg.aux_of, neg_zero, zero_tmul]
        | _, _, Eqv.of_zero_right m =>
          (AddCon.ker_rel _).2 <| by simp_rw [map_zero, Neg.aux_of, tmul_zero]
        | _, _, Eqv.of_add_left m₁ m₂ n =>
          (AddCon.ker_rel _).2 <| by simp_rw [map_add, Neg.aux_of, neg_add, add_tmul]
        | _, _, Eqv.of_add_right m n₁ n₂ =>
          (AddCon.ker_rel _).2 <| by simp_rw [map_add, Neg.aux_of, tmul_add]
        | _, _, Eqv.of_smul s m n =>
          (AddCon.ker_rel _).2 <| by simp_rw [Neg.aux_of, ← smul_neg, ← smul_tmul]
        | _, _, Eqv.add_comm x y =>
          (AddCon.ker_rel _).2 <| by simp_rw [map_add, add_comm]

protected theorem add_left_neg (x : M ⊗[R] N) : -x + x = 0 :=
  x.induction_on
    (by rw [add_zero]; apply (Neg.aux R).map_zero)
    (fun x y => by convert (add_tmul (R := R) (-x) x y).symm; rw [add_left_neg, zero_tmul])
    fun x y hx hy => by
    suffices : -x + x + (-y + y) = 0
    · rw [← this]
      unfold Neg.neg neg
      simp only
      rw [AddMonoidHom.map_add]
      abel
    rw [hx, hy, add_zero]
#align tensor_product.add_left_neg TensorProduct.add_left_neg

instance addCommGroup : AddCommGroup (M ⊗[R] N) :=
  { TensorProduct.addCommMonoid with
    neg := Neg.neg
    sub := _
    sub_eq_add_neg := fun _ _ => rfl
    add_left_neg := fun x => TensorProduct.add_left_neg x
    zsmul := fun n v => n • v
    zsmul_zero' := by simp [TensorProduct.zero_smul]
    zsmul_succ' := by simp [Nat.succ_eq_one_add, TensorProduct.one_smul, TensorProduct.add_smul]
    zsmul_neg' := fun n x => by
      change (-n.succ : ℤ) • x = -(((n : ℤ) + 1) • x)
      rw [← zero_add (_ • x), ← TensorProduct.add_left_neg ((n.succ : ℤ) • x), add_assoc,
        ← add_smul, ← sub_eq_add_neg, sub_self, zero_smul, add_zero]
      rfl }

theorem neg_tmul (m : M) (n : N) : (-m) ⊗ₜ n = -m ⊗ₜ[R] n :=
  rfl
#align tensor_product.neg_tmul TensorProduct.neg_tmul

theorem tmul_neg (m : M) (n : N) : m ⊗ₜ (-n) = -m ⊗ₜ[R] n :=
  (mk R M N _).map_neg _
#align tensor_product.tmul_neg TensorProduct.tmul_neg

theorem tmul_sub (m : M) (n₁ n₂ : N) : m ⊗ₜ (n₁ - n₂) = m ⊗ₜ[R] n₁ - m ⊗ₜ[R] n₂ :=
  (mk R M N _).map_sub _ _
#align tensor_product.tmul_sub TensorProduct.tmul_sub

theorem sub_tmul (m₁ m₂ : M) (n : N) : (m₁ - m₂) ⊗ₜ n = m₁ ⊗ₜ[R] n - m₂ ⊗ₜ[R] n :=
  (mk R M N).map_sub₂ _ _ _
#align tensor_product.sub_tmul TensorProduct.sub_tmul

/-- While the tensor product will automatically inherit a ℤ-module structure from
`AddCommGroup.intModule`, that structure won't be compatible with lemmas like `tmul_smul` unless
we use a `ℤ-Module` instance provided by `TensorProduct.left_module`.

When `R` is a `Ring` we get the required `TensorProduct.compatible_smul` instance through
`IsScalarTower`, but when it is only a `Semiring` we need to build it from scratch.
The instance diamond in `compatible_smul` doesn't matter because it's in `Prop`.
-/
instance CompatibleSMul.int : CompatibleSMul R ℤ M N :=
  ⟨fun r m n =>
    Int.induction_on r (by simp) (fun r ih => by simpa [add_smul, tmul_add, add_tmul] using ih)
      fun r ih => by simpa [sub_smul, tmul_sub, sub_tmul] using ih⟩
#align tensor_product.compatible_smul.int TensorProduct.CompatibleSMul.int

instance CompatibleSMul.unit {S} [Monoid S] [DistribMulAction S M] [DistribMulAction S N]
    [CompatibleSMul R S M N] : CompatibleSMul R Sˣ M N :=
  ⟨fun s m n => (CompatibleSMul.smul_tmul (s : S) m n : _)⟩
#align tensor_product.compatible_smul.unit TensorProduct.CompatibleSMul.unit

end TensorProduct

namespace LinearMap

@[simp]
theorem lTensor_sub (f g : N →ₗ[R] P) : (f - g).lTensor M = f.lTensor M - g.lTensor M := by
  simp_rw [← coe_lTensorHom]
  exact (lTensorHom (R:=R) (N:=N) (P:=P) M).map_sub f g
#align linear_map.ltensor_sub LinearMap.lTensor_sub

@[simp]
theorem rTensor_sub (f g : N →ₗ[R] P) : (f - g).rTensor M = f.rTensor M - g.rTensor M := by
  simp only [← coe_rTensorHom]
  exact (rTensorHom (R:=R) (N:=N) (P:=P) M).map_sub f g
#align linear_map.rtensor_sub LinearMap.rTensor_sub

@[simp]
theorem lTensor_neg (f : N →ₗ[R] P) : (-f).lTensor M = -f.lTensor M := by
  simp only [← coe_lTensorHom]
  exact (lTensorHom (R:=R) (N:=N) (P:=P) M).map_neg f
#align linear_map.ltensor_neg LinearMap.lTensor_neg

@[simp]
theorem rTensor_neg (f : N →ₗ[R] P) : (-f).rTensor M = -f.rTensor M := by
  simp only [← coe_rTensorHom]
  exact (rTensorHom (R:=R) (N:=N) (P:=P) M).map_neg f
#align linear_map.rtensor_neg LinearMap.rTensor_neg

end LinearMap

end Ring<|MERGE_RESOLUTION|>--- conflicted
+++ resolved
@@ -329,22 +329,12 @@
 variable [SMulCommClass R R'₂ M]
 
 /-- `SMulCommClass R' R'₂ M` implies `SMulCommClass R' R'₂ (M ⊗[R] N)` -/
-<<<<<<< HEAD
-instance smulCommClass_left [SMulCommClass R' R'₂ M] : SMulCommClass R' R'₂ (M ⊗[R] N) :=
-{ smul_comm := fun r' r'₂ x => TensorProduct.induction_on x
-    (by simp_rw [TensorProduct.smul_zero])
-    (fun m n => by simp_rw [smul_tmul', smul_comm])
-    (fun x y ihx ihy => by simp_rw [TensorProduct.smul_add]; rw [ihx, ihy]) }
--- TODO: add once https://github.com/leanprover-community/mathlib/pull/19143 is merged
--- #align tensor_product.smul_comm_class_left TensorProduct.smulCommClass_left
-=======
 instance smulCommClass_left [SMulCommClass R' R'₂ M] : SMulCommClass R' R'₂ (M ⊗[R] N) where
   smul_comm r' r'₂ x :=
     TensorProduct.induction_on x (by simp_rw [TensorProduct.smul_zero])
       (fun m n => by simp_rw [smul_tmul', smul_comm]) fun x y ihx ihy => by
       simp_rw [TensorProduct.smul_add]; rw [ihx, ihy]
 #align tensor_product.smul_comm_class_left TensorProduct.smulCommClass_left
->>>>>>> 00269a6f
 
 variable [SMul R'₂ R']
 
