--- conflicted
+++ resolved
@@ -260,29 +260,7 @@
   colim.mapIso (Discrete.natIso fun X => p X.as)
 #align category_theory.limits.sigma.map_iso CategoryTheory.Limits.Sigma.mapIso
 
-<<<<<<< HEAD
-instance (f : ι → Type _) (g : (i : ι) → (f i) → C)
-=======
-/-- Two products which differ by an equivalence in the indexing type,
-and up to isomorphism in the factors, are isomorphic.
--/
-@[simps]
-def Pi.whisker_equiv {f : J → C} {g : K → C} (e : J ≃ K) (w : ∀ j, g (e j) ≅ f j)
-    [HasProduct f] [HasProduct g] : ∏ f ≅ ∏ g where
-  hom := Pi.lift fun k => Pi.π f (e.symm k) ≫ (w _).inv ≫ eqToHom (by simp)
-  inv := Pi.lift fun j => Pi.π g (e j) ≫ (w j).hom
-
-/-- Two coproducts which differ by an equivalence in the indexing type,
-and up to isomorphism in the factors, are isomorphic.
--/
-@[simps]
-def Sigma.whisker_equiv {f : J → C} {g : K → C} (e : J ≃ K) (w : ∀ j, g (e j) ≅ f j)
-    [HasCoproduct f] [HasCoproduct g] : ∐ f ≅ ∐ g where
-  hom := Sigma.desc fun j => (w j).inv ≫ Sigma.ι g (e j)
-  inv := Sigma.desc fun k => eqToHom (by simp) ≫ (w (e.symm k)).hom ≫ Sigma.ι f _
-
 instance (f : ι → Type*) (g : (i : ι) → (f i) → C)
->>>>>>> 057299dc
     [∀ i, HasProduct (g i)] [HasProduct fun i => ∏ g i] :
     HasProduct fun p : Σ i, f i => g p.1 p.2 where
   exists_limit := Nonempty.intro
